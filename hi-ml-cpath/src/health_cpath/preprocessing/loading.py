--- conflicted
+++ resolved
@@ -13,11 +13,7 @@
 from monai.data.wsi_reader import WSIReader
 from monai.transforms import MapTransform, LoadImaged, RandomizableTransform
 from PIL import Image
-<<<<<<< HEAD
-from typing import Any, Callable, Dict, List, Optional, Tuple, Union
-=======
 from typing import Any, Callable, Dict, Optional, Tuple, Union
->>>>>>> cb97c599
 from health_azure.logging import print_message_with_rank_pid
 
 
@@ -47,19 +43,11 @@
 
 class ROIType(str, Enum):
     """Options for the ROI selection. Either a bounding box defined by foreground or a mask can be used."""
-<<<<<<< HEAD
-    FOREGROUND = 'foreground'
-    MASK = 'segmentation_mask'
-    WHOLE = 'whole_slide'
-    RANDOMSUBROI = 'random_sub_roi'
-    FIXEDSUBROI = 'fixed_sub_roi'
-=======
 
     FOREGROUND = "foreground"
     MASK = "segmentation_mask"
     WHOLE = "whole_slide"
     MASKSUBROI = "sub_section"
->>>>>>> cb97c599
 
 
 class WSIBackend(str, Enum):
@@ -226,13 +214,6 @@
         return data
 
 
-<<<<<<< HEAD
-class LoadMaskSubROId(MapTransform, BaseLoadROId):
-    """Transform that loads a pathology slide and mask, cropped to a sub-region of the mask bounding box (ROI).
-    The masks are supposed to be in png format, with the background in black (0) and tissue sections in categorical
-    values. The sub ROI is sampled from the foreground by randomly selecting a label from unique values in the mask.
-    """
-=======
 class LoadMaskSubROId(MapTransform, RandomizableTransform, BaseLoadROId):
     """Transform that loads a pathology slide cropped to a sub-region of the mask bounding box (ROI). The mask can be at
     a different magnification level than the slide image to be specified by `mask_mag` argument. The mask is then scaled
@@ -248,67 +229,31 @@
     - `'scale'` (float): corresponding scaling factor to level 0 of the slide
     """
 
->>>>>>> cb97c599
     def __init__(
         self,
         image_key: str = SlideKey.IMAGE,
         mask_key: str = SlideKey.MASK,
-<<<<<<< HEAD
-        wsi_mag_at_level0: float = 10.,
-        wsi_mag_at_level: float = 10.,
-        mask_mag: float = 1.25,
-        sub_roi_labels: Optional[Sequence[int]] = None,
-        **kwargs: Any
-=======
         wsi_mag_at_level0: float = 10.0,
         mask_mag: float = 1.25,
         mask_channel: int = 0,
         roi_label: Optional[int] = None,
         **kwargs: Any,
->>>>>>> cb97c599
     ) -> None:
         """
         :param image_key: Image key in the input and output dictionaries. Default: 'image'.
         :param mask_key: Mask key in the input and output dictionaries. Default: 'mask'.
         :param wsi_mag_at_level0: WSI magnification at level 0. Default: 10x.
-<<<<<<< HEAD
-        :param wsi_mag_at_level: WSI magnification at the chosen level. Default: 10x.
-        :param mask_mag: Mask magnification. Default: 1.25x.
-        :param sub_roi_labels: List of labels to sample from. If None, all labels in the mask are used.
-=======
         :param mask_mag: Mask magnification. Default: 1.25x.
         :param mask_channel: Mask channel to use. The masks are supposed to be in png format, with the background in
             black (0) and tissue sections in categorical values (e.g., 128, 255) along the RGB channels. The foreground
             labels are supposed to be consistent across channels, so only one channel is used. Default: 0.
         :param roi_label: The label corresponding to the foreground tissue to sub sectionned. If None (default), a
             random label is sampled from the foreground tissue uniformly.
->>>>>>> cb97c599
         :param kwargs: Additional arguments for `BaseLoadROId`.
         """
         MapTransform.__init__(self, [image_key, mask_key], allow_missing_keys=False)
         BaseLoadROId.__init__(self, image_key=image_key, **kwargs)
         self.mask_key = mask_key
-<<<<<<< HEAD
-        self.scale_level0 = wsi_mag_at_level0 / mask_mag
-        self.scale_level = wsi_mag_at_level / (mask_mag * self.scale_level0)
-        self.sub_roi_labels = sub_roi_labels
-
-    def _get_sub_roi_section(self) -> int:
-        raise NotImplementedError
-
-    def _set_sub_roi_labels_from_mask(self, mask: np.ndarray) -> None:
-        if self.sub_roi_labels is None:
-            self.sub_roi_labels = np.unique(mask).tolist()
-
-    def _get_foreground_mask(self, mask_path: str, level: int = 0) -> np.ndarray:
-        mask = np.asarray(Image.open(mask_path))[..., 0]
-        self._set_sub_roi_labels_from_mask(mask)
-        section = self._get_sub_roi_section()
-        foreground_mask = mask == section
-        return foreground_mask
-
-    def _get_bounding_box(self, foreground_mask: np.ndarray, slide_id: Union[str, int] = '') -> box_utils.Box:
-=======
         self.mask_channel = mask_channel
         self.scale_level0 = wsi_mag_at_level0 / mask_mag
         self.roi_label = roi_label
@@ -326,7 +271,6 @@
         return foreground_mask
 
     def _get_bounding_box(self, foreground_mask: np.ndarray, slide_id: Union[str, int] = "") -> box_utils.Box:
->>>>>>> cb97c599
         """Estimate bounding box at the lowest resolution (i.e. highest level) of the slide."""
         bbox = box_utils.get_bounding_box(foreground_mask)
         return self.scale_level0 * bbox.add_margin(self.margin)
@@ -339,12 +283,8 @@
 
             # cuCIM/OpenSlide take absolute location coordinates in the level 0 reference frame,
             # but relative region size in pixels at the chosen level
-<<<<<<< HEAD
-            scaled_bbox = level0_bbox / self.scale_level
-=======
             scale = self.reader.get_downsample_ratio(image_obj, self.level)
             scaled_bbox = level0_bbox / scale
->>>>>>> cb97c599
             origin = (level0_bbox.y, level0_bbox.x)
             get_data_kwargs = dict(
                 location=origin,
@@ -353,35 +293,13 @@
             )
             data[self.image_key], _ = self.reader.get_data(image_obj, **get_data_kwargs)  # type: ignore
             data.update(get_data_kwargs)
-<<<<<<< HEAD
-            data[SlideKey.SCALE] = self.scale_level
-=======
             data[SlideKey.SCALE] = scale
->>>>>>> cb97c599
             data[SlideKey.ORIGIN] = origin
         finally:
             image_obj.close()
         return data
 
 
-<<<<<<< HEAD
-class LoadMaskRandomSubROId(LoadMaskSubROId, RandomizableTransform):
-    """A randomizable version of `LoadMaskSubROId` that samples a sub-region of the mask bounding box (ROI) randomly."""
-    def _get_sub_roi_section(self) -> int:
-        assert self.sub_roi_labels is not None, "sub_roi_labels must be set."
-        return self.R.choice(self.sub_roi_labels)
-
-
-class LaodMaskFixedSubROId(LoadMaskSubROId):
-
-    def _get_sub_roi_section(self) -> int:
-        assert self.sub_roi_labels is not None, "sub_roi_labels must be set."
-        assert len(self.sub_roi_labels) == 1, "Only one label is allowed for LaodMaskFixedSubROId."
-        return self.sub_roi_labels[0]
-
-
-=======
->>>>>>> cb97c599
 class LoadingParams(param.Parameterized):
     """Parameters for loading a whole slide image."""
 
@@ -406,21 +324,6 @@
         bounds=(0, 255.0),
         allow_None=True,
         doc="Threshold for foreground mask. If None, the threshold is selected automatically with otsu thresholding."
-<<<<<<< HEAD
-        "This only applies to `LoadROId`.")
-    wsi_mag_at_level0: float = param.Number(
-        default=10.,
-        doc="WSI magnification at level 0. Default: 10x.")
-    wsi_mag_at_level: float = param.Number(
-        default=10.,
-        doc="WSI magnification at the chosen level. Default: 10x.")
-    mask_mag: float = param.Number(
-        default=1.25,
-        doc="Mask magnification. Default: 1.25x.")
-    sub_roi_labels: Optional[List[int]] = param.List(
-        default=[128, 255],
-        doc="List of labels to use for sub-ROIs. This only applies to roi_type in (RANDOMSUBROI, FIXEDSUBROI).")
-=======
         "This only applies to `LoadROId`.",
     )
     wsi_mag_at_level0: float = param.Number(default=10.0, doc="WSI magnification at level 0. Default: 10x.")
@@ -430,7 +333,6 @@
         doc="The label corresponding to the foreground tissue to sub sectionned. If None (default), a random label is"
         "selected from the foreground tissue uniformly. This only applies to `LoadMaskSubROId`.",
     )
->>>>>>> cb97c599
 
     def set_roi_type_to_foreground(self) -> None:
         """Set the ROI type to foreground. This is useful for plotting even if we load whole slides during
@@ -438,20 +340,6 @@
         foreground in the WHOLE case. Otherwise, keep it as is if a mask is available."""
         if self.roi_type == ROIType.WHOLE:
             self.roi_type = ROIType.FOREGROUND
-
-    def get_random_sub_roid_transform(self) -> Callable:
-        return LoadMaskRandomSubROId(backend=self.backend, image_key=self.image_key,
-                                     mask_key=self.mask_key, level=self.level, margin=self.margin,
-                                     wsi_mag_at_level=self.wsi_mag_at_level, mask_mag=self.mask_mag,
-                                     wsi_mag_at_level0=self.wsi_mag_at_level0, sub_roi_labels=self.sub_roi_labels,
-                                     backend_args=self.get_additionl_backend_args())
-
-    def get_fixed_sub_roid_transform(self) -> Callable:
-        return LaodMaskFixedSubROId(backend=self.backend, image_key=self.image_key,
-                                    mask_key=self.mask_key, level=self.level, margin=self.margin,
-                                    wsi_mag_at_level=self.wsi_mag_at_level, mask_mag=self.mask_mag,
-                                    wsi_mag_at_level0=self.wsi_mag_at_level0, sub_roi_labels=self.sub_roi_labels,
-                                    backend_args=self.get_additionl_backend_args())
 
     def get_load_roid_transform(self) -> Callable:
         """Returns a transform to load a slide and mask, cropped to the mask bounding box (ROI) defined by either the
@@ -476,15 +364,6 @@
                 backend_args=self.get_additionl_backend_args(),
             )
         elif self.roi_type == ROIType.MASK:
-<<<<<<< HEAD
-            return LoadMaskROId(backend=self.backend, image_key=self.image_key,
-                                mask_key=self.mask_key, level=self.level, margin=self.margin,
-                                backend_args=self.get_additionl_backend_args())
-        elif self.roi_type == ROIType.RANDOMSUBROI:
-            return self.get_random_sub_roid_transform()
-        elif self.roi_type == ROIType.FIXEDSUBROI:
-            return self.get_fixed_sub_roid_transform()
-=======
             return LoadMaskROId(
                 backend=self.backend,
                 image_key=self.image_key,
@@ -505,7 +384,6 @@
                 roi_label=self.roi_label,
                 backend_args=self.get_additionl_backend_args(),
             )
->>>>>>> cb97c599
         else:
             raise ValueError(f"Unknown ROI type: {self.roi_type}. Choose from {list(ROIType)}.")
 
