--- conflicted
+++ resolved
@@ -108,12 +108,9 @@
 
 
 class SwinTransformer_NoPreproc(ImageNetEncoder):
-<<<<<<< HEAD
-=======
     """Swin Transformer encoder pretrained on ImageNet. This uses the `swin_tiny_patch4_window7_224` model which is a
     tiny version of the Swin Transformer model with a patch size of 4, a window size of 7 and input image size 224."""
 
->>>>>>> 6a46779c
     def __init__(self, tile_size: int, n_channels: int = 3) -> None:
         super().__init__(swin_tiny_patch4_window7_224, tile_size, n_channels, apply_imagenet_preprocessing=False)
 
@@ -122,7 +119,6 @@
         return pretrained_model, pretrained_model.num_features  # type: ignore
 
 
-<<<<<<< HEAD
 class CTransPath_Imagenet(TileEncoder):
 
     def __init__(self, tile_size: int, n_channels: int = 3) -> None:
@@ -145,8 +141,6 @@
         return ctranspath, ctranspath.num_features  # type: ignore
 
 
-=======
->>>>>>> 6a46779c
 class ImageNetSimCLREncoder(TileEncoder):
     """SimCLR encoder pretrained on ImageNet"""
 
