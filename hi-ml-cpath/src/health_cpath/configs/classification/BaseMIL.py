#  ------------------------------------------------------------------------------------------
#  Copyright (c) Microsoft Corporation. All rights reserved.
#  Licensed under the MIT License (MIT). See LICENSE in the repo root for license information.
#  ------------------------------------------------------------------------------------------

import os
import logging
import param
from typing import Any, Callable, Dict, List, Optional, Sequence, Set, Union

from pathlib import Path
from monai.transforms import Compose
from pytorch_lightning.callbacks import Callback
from pytorch_lightning.callbacks.model_checkpoint import ModelCheckpoint

from health_azure.utils import create_from_matching_params
from health_cpath.utils.callbacks import LossAnalysisCallback, LossCallbackParams

from health_ml.utils import fixed_paths
from health_ml.deep_learning_config import OptimizerParams
from health_ml.lightning_container import LightningContainer
from health_ml.utils.checkpoint_utils import get_best_checkpoint_path, CheckpointParser
from health_ml.utils.common_utils import DEFAULT_AML_CHECKPOINT_DIR

from health_cpath.datamodules.base_module import CacheLocation, CacheMode, HistoDataModule
from health_cpath.datasets.base_dataset import SlidesDataset
from health_cpath.models.deepmil import TilesDeepMILModule, SlidesDeepMILModule, BaseDeepMILModule
from health_cpath.models.transforms import EncodeTilesBatchd, LoadTilesBatchd
from health_cpath.utils.deepmil_utils import ClassifierParams, EncoderParams, PoolingParams
from health_cpath.utils.output_utils import DeepMILOutputsHandler
from health_cpath.utils.naming import MetricsKey, PlotOption, SlideKey, ModelKey
from health_cpath.utils.tiles_selection_utils import TilesSelector


class BaseMIL(LightningContainer, EncoderParams, PoolingParams, ClassifierParams, LossCallbackParams):
    """BaseMIL is an abstract container defining basic functionality for running MIL experiments in both slides and
    tiles settings. It is responsible for instantiating the encoder and pooling layer. Subclasses should define the
    full DeepMIL model depending on the type of dataset (tiles/slides based).
    """
    class_names: Optional[Sequence[str]] = param.List(None, item_type=str, doc="List of class names. If `None`, "
                                                                               "defaults to `('0', '1', ...)`.")
    # Data module parameters:
    batch_size: int = param.Integer(16, bounds=(1, None), doc="Number of slides to load per batch.")
    batch_size_inf: int = param.Integer(16, bounds=(1, None), doc="Number of slides per batch during inference.")
    max_bag_size: int = param.Integer(1000, bounds=(0, None),
                                      doc="Upper bound on number of tiles in each loaded bag during training stage. "
                                          "If 0 (default), will return all samples in each bag. "
                                          "If > 0, bags larger than `max_bag_size` will yield "
                                          "random subsets of instances.")
    max_bag_size_inf: int = param.Integer(0, bounds=(0, None),
                                          doc="Upper bound on number of tiles in each loaded bag during "
                                          "validation and test stages."
                                          "If 0 (default), will return all samples in each bag. "
                                          "If > 0 , bags larger than `max_bag_size_inf` will yield "
                                          "random subsets of instances.")
    # local_dataset (used as data module root_path) is declared in DatasetParams superclass
    level: int = param.Integer(1, bounds=(0, None), doc="The whole slide image level at which the image is extracted."
                                                        "Whole slide images are represented in a pyramid consisting of"
                                                        "multiple images at different resolutions."
                                                        "If 1 (default), will extract baseline image at the resolution"
                                                        "at level 1.")
    # Outputs Handler parameters:
    num_top_slides: int = param.Integer(10, bounds=(0, None), doc="Number of slides to select when saving top and "
                                                                  "bottom tiles. If set to 10 (default), it selects 10 "
                                                                  "top and 10 bottom slides. To disable tiles plots "
                                                                  "saving, set `num_top_slides=0`")
    num_top_tiles: int = param.Integer(12, bounds=(1, None), doc="Number of tiles to select when saving top and bottom"
                                                                 "tiles. If set to 12 (default), it saves 12 top and 12"
                                                                 "bottom tiles.")
    primary_val_metric: MetricsKey = param.ClassSelector(default=MetricsKey.AUROC, class_=MetricsKey,
                                                         doc="Primary validation metric to track for checkpointing and "
                                                             "generating outputs.")
    maximise_primary_metric: bool = param.Boolean(True, doc="Whether the primary validation metric should be "
                                                            "maximised (otherwise minimised).")
<<<<<<< HEAD
    ssl_checkpoint_run_id: str = param.String(default="", doc="Optional run id from which to load checkpoint if "
                                              "using SSLEncoder")
=======
>>>>>>> 1034324c
    max_num_workers: int = param.Integer(10, bounds=(0, None),
                                         doc="The maximum number of worker processes for dataloaders. Dataloaders use"
                                             "a heuristic num_cpus/num_gpus to set the number of workers, which can be"
                                             "very high for small num_gpus. This parameters sets an upper bound.")
<<<<<<< HEAD
=======
    wsi_has_mask: bool = param.Boolean(default=True,
                                       doc="Whether the WSI has a mask. If True, will use the mask to load a specific"
                                           "region of the WSI. If False, will load the whole WSI.")
>>>>>>> 1034324c

    def __init__(self, **kwargs: Any) -> None:
        super().__init__(**kwargs)
        self.run_extra_val_epoch = True  # Enable running an additional validation step to save tiles/slides thumbnails
        metric_optim = "max" if self.maximise_primary_metric else "min"
        self.best_checkpoint_filename = f"checkpoint_{metric_optim}_val_{self.primary_val_metric.value}"
        self.best_checkpoint_filename_with_suffix = self.best_checkpoint_filename + ".ckpt"
        self.validate()
        if not self.pl_replace_sampler_ddp and self.max_num_gpus > 1:
            logging.info(
                "Replacing sampler with `DistributedSampler` is disabled. Make sure to set your own DDP sampler"
            )

    def validate(self) -> None:
        super().validate()
        EncoderParams.validate(self)
        if not any([self.tune_encoder, self.tune_pooling, self.tune_classifier]) and not self.run_inference_only:
            raise ValueError(
                "At least one of the encoder, pooling or classifier should be fine tuned. Turn on one of the tune "
                "arguments `tune_encoder`, `tune_pooling`, `tune_classifier`. Otherwise, activate inference only "
                "mode via `run_inference_only` flag."
            )
        if (
            any([self.pretrained_encoder, self.pretrained_pooling, self.pretrained_classifier])
            and not self.src_checkpoint
        ):
            raise ValueError(
                "You need to specify a source checkpoint, to use a pretrained encoder, pooling or classifier."
                f" {CheckpointParser.INFO_MESSAGE}"
            )
        if (
            self.tune_encoder and self.encoding_chunk_size < self.max_bag_size
            and self.pl_sync_batchnorm and self.max_num_gpus > 1
        ):
            raise ValueError(
                "The encoding chunk size should be at least as large as the maximum bag size when fine tuning the "
                "encoder. You might encounter Batch Norm synchronization issues if the chunk size is smaller than "
                "the maximum bag size causing the processes to hang silently. This is due to the encoder being called "
                "different number of times on each device, which cause Batch Norm running statistics to be updated "
                "inconsistently across processes. In case you can't increase the `encoding_chunk_size` any further, set"
                " `pl_sync_batchnorm=False` to simply skip Batch Norm synchronization across devices. Note that this "
                "might come with some performance penalty."
            )

    @property
    def cache_dir(self) -> Path:
        return Path(f"/tmp/himl_cache/{self.__class__.__name__}-{self.encoder_type}/")

    def get_test_plot_options(self) -> Set[PlotOption]:
        options = {PlotOption.HISTOGRAM, PlotOption.CONFUSION_MATRIX}
        if self.num_top_slides > 0:
            options.add(PlotOption.TOP_BOTTOM_TILES)
        return options

    # overwrite this method if you want to produce validation plots at each epoch. By default, at the end of the
    # training an extra validation epoch is run where val_plot_options = test_plot_options
    def get_val_plot_options(self) -> Set[PlotOption]:
        return set()

    def get_outputs_handler(self) -> DeepMILOutputsHandler:
        n_classes = self.data_module.train_dataset.n_classes
        outputs_handler = DeepMILOutputsHandler(
            outputs_root=self.outputs_folder,
            n_classes=n_classes,
            tile_size=self.tile_size,
            level=self.level,
            class_names=self.class_names,
            primary_val_metric=self.primary_val_metric,
            maximise=self.maximise_primary_metric,
            val_plot_options=self.get_val_plot_options(),
            test_plot_options=self.get_test_plot_options(),
            wsi_has_mask=self.wsi_has_mask,
            val_set_is_dist=self.pl_replace_sampler_ddp and self.max_num_gpus > 1,
        )
        if self.num_top_slides > 0:
            outputs_handler.tiles_selector = TilesSelector(
                n_classes=n_classes, num_slides=self.num_top_slides, num_tiles=self.num_top_tiles
            )
        return outputs_handler

    def get_callbacks(self) -> List[Callback]:
        callbacks = [*super().get_callbacks(),
                     ModelCheckpoint(dirpath=self.checkpoint_folder,
                                     monitor=f"{ModelKey.VAL}/{self.primary_val_metric}",
                                     filename=self.best_checkpoint_filename,
                                     auto_insert_metric_name=False,
                                     mode="max" if self.maximise_primary_metric else "min")]
        if self.analyse_loss:
            callbacks.append(LossAnalysisCallback(outputs_folder=self.outputs_folder,
                                                  max_epochs=self.max_epochs,
                                                  patience=self.loss_analysis_patience,
                                                  epochs_interval=self.loss_analysis_epochs_interval,
                                                  num_slides_scatter=self.num_slides_scatter,
                                                  num_slides_heatmap=self.num_slides_heatmap,
                                                  save_tile_ids=self.save_tile_ids,
                                                  log_exceptions=self.log_exceptions,
                                                  val_set_is_dist=(
                                                      self.pl_replace_sampler_ddp and self.max_num_gpus > 1),
                                                  )
                             )
        return callbacks

    def get_checkpoint_to_test(self) -> Path:
        """
        Returns the full path to a checkpoint file that was found to be best during training, whatever criterion
        was applied there. This is necessary since for some models the checkpoint is in a subfolder of the checkpoint
        folder.
        """
        # absolute path is required for registering the model.
        absolute_checkpoint_path = Path(fixed_paths.repository_root_directory(),
                                        DEFAULT_AML_CHECKPOINT_DIR,
                                        self.best_checkpoint_filename_with_suffix)
        if absolute_checkpoint_path.is_file():
            return absolute_checkpoint_path

        absolute_checkpoint_path_parent = Path(fixed_paths.repository_root_directory().parent,
                                               DEFAULT_AML_CHECKPOINT_DIR,
                                               self.best_checkpoint_filename_with_suffix)
        if absolute_checkpoint_path_parent.is_file():
            return absolute_checkpoint_path_parent

        checkpoint_path = Path(self.checkpoint_folder, self.best_checkpoint_filename_with_suffix)
        if checkpoint_path.is_file():
            return checkpoint_path

        checkpoint_path = get_best_checkpoint_path(self.checkpoint_folder)
        if checkpoint_path.is_file():
            return checkpoint_path

        raise ValueError("Path to best checkpoint not found")

    def get_dataloader_kwargs(self) -> dict:
        num_cpus = os.cpu_count()
        assert num_cpus is not None  # for mypy
        logging.info(f"os.cpu_count()={num_cpus}")
        num_devices = self.num_gpus_per_node()
        # We ensure num_devices is not 0 for non-GPU machines
        # to avoid division by zero error when computing `workers_per_gpu`
        workers_per_gpu = num_cpus // (num_devices or 1)
        workers_per_gpu = min(self.max_num_workers, workers_per_gpu)
        print(f"Using {workers_per_gpu} data loader worker processes per GPU")
        dataloader_kwargs = dict(num_workers=workers_per_gpu, pin_memory=True)
        return dataloader_kwargs

    def get_transforms_dict(self, image_key: str) -> Optional[Dict[ModelKey, Union[Callable, None]]]:
        """Returns the image transforms that the training, validation, and test dataloaders should use.

        For reproducible results, those may need to be made deterministic via setting a fixed
        random see. See `SlidesDataModule` for an example how to achieve that."""
        return None

    def create_model(self) -> BaseDeepMILModule:
        raise NotImplementedError

    def get_data_module(self) -> HistoDataModule:
        raise NotImplementedError

    def get_slides_dataset(self) -> Optional[SlidesDataset]:
        return None


class BaseMILTiles(BaseMIL):
    """BaseMILTiles is an abstract subclass of BaseMIL for running MIL experiments on tiles datasets. It is responsible
    for instantiating the full DeepMIL model in tiles settings. Subclasses should define their datamodules and
    configure experiment-specific parameters.
    """
    # Tiles Data module parameters:
    cache_mode: CacheMode = param.ClassSelector(default=CacheMode.MEMORY, class_=CacheMode,
                                                doc="The type of caching to perform: "
                                                    "'memory' (default), 'disk', or 'none'.")
    precache_location: CacheLocation = param.ClassSelector(default=CacheLocation.CPU, class_=CacheLocation,
                                                           doc="Whether to pre-cache the entire transformed dataset "
                                                               "upfront and save it to disk and if re-load in cpu or "
                                                               "gpu. Options: `none`,`cpu` (default), `gpu`")

    def setup(self) -> None:
        super().setup()
        # Fine-tuning requires tiles to be loaded on-the-fly, hence, caching is disabled by default.
        # When tune_encoder and is_caching are both set, below lines should disable caching automatically.
        if self.tune_encoder:
            self.is_caching = False
        if not self.is_caching:
            self.cache_mode = CacheMode.NONE
            self.precache_location = CacheLocation.NONE

    def get_dataloader_kwargs(self) -> dict:
        if self.is_caching:
            dataloader_kwargs = dict(num_workers=0, pin_memory=False)
        else:
            dataloader_kwargs = super().get_dataloader_kwargs()
        return dataloader_kwargs

    def get_transforms_dict(self, image_key: str) -> Dict[ModelKey, Union[Callable, None]]:
        if self.is_caching:
<<<<<<< HEAD
            encoder = create_from_matching_params(self, EncoderParams).get_encoder(self.ssl_checkpoint_run_id,
                                                                                   self.outputs_folder)
=======
            encoder = create_from_matching_params(self, EncoderParams).get_encoder(self.outputs_folder)
>>>>>>> 1034324c
            transform = Compose([
                LoadTilesBatchd(image_key, progress=True),
                EncodeTilesBatchd(image_key, encoder, chunk_size=self.encoding_chunk_size)  # type: ignore
            ])
        else:
            transform = LoadTilesBatchd(image_key, progress=True)  # type: ignore
        # in case the transformations for training contain augmentations, val and test transform will be different
        return {ModelKey.TRAIN: transform, ModelKey.VAL: transform, ModelKey.TEST: transform}

    def create_model(self) -> TilesDeepMILModule:
        self.data_module = self.get_data_module()
        outputs_handler = self.get_outputs_handler()
        deepmil_module = TilesDeepMILModule(label_column=self.data_module.train_dataset.label_column,
                                            n_classes=self.data_module.train_dataset.n_classes,
                                            class_names=self.class_names,
                                            class_weights=self.data_module.class_weights,
<<<<<<< HEAD
                                            dropout_rate=self.dropout_rate,
                                            outputs_folder=self.outputs_folder,
                                            ssl_ckpt_run_id=self.ssl_checkpoint_run_id,
=======
>>>>>>> 1034324c
                                            encoder_params=create_from_matching_params(self, EncoderParams),
                                            pooling_params=create_from_matching_params(self, PoolingParams),
                                            classifier_params=create_from_matching_params(self, ClassifierParams),
                                            optimizer_params=create_from_matching_params(self, OptimizerParams),
                                            outputs_folder=self.outputs_folder,
                                            outputs_handler=outputs_handler,
                                            analyse_loss=self.analyse_loss,
                                            )
        deepmil_module.transfer_weights(self.trained_weights_path)
        outputs_handler.set_slides_dataset_for_plots_handlers(self.get_slides_dataset())
        return deepmil_module


class BaseMILSlides(BaseMIL):
    """BaseSlidesMIL is an abstract subclass of BaseMIL for running MIL experiments on slides datasets. It is
    responsible for instantiating the full DeepMIL model in slides settings. Subclasses should define their datamodules
    and configure experiment-specific parameters.
    """
    # Slides Data module parameters:
    tile_size: int = param.Integer(224, bounds=(0, None), doc="Size of the square tile, defaults to 224.")
    step: int = param.Integer(None, bounds=(0, None),
                              doc="Step size to define the offset between tiles."
                              "If None (default), it takes the same value as tile_size."
                              "If step < tile_size, it creates overlapping tiles."
                              "If step > tile_size, it skips some chunks in the wsi.")
    random_offset: bool = param.Boolean(False, doc="If True, randomize position of the grid, instead of starting at"
                                                   "the top-left corner,")
    pad_full: bool = param.Boolean(False, doc="If True, pad image to the size evenly divisible by tile_size")
    background_val: int = param.Integer(255, bounds=(0, None),
                                        doc="Threshold to estimate the foreground in a whole slide image.")
    filter_mode: str = param.String("min", doc="mode must be in ['min', 'max', 'random']. If total number of tiles is"
                                               "greater than tile_count, then sort by intensity sum, and take the "
                                               "smallest (for min), largest (for max) or random (for random) subset, "
                                               "defaults to 'min' (which assumes background is high value).")

    def create_model(self) -> SlidesDeepMILModule:
        self.data_module = self.get_data_module()
        outputs_handler = self.get_outputs_handler()
        deepmil_module = SlidesDeepMILModule(label_column=SlideKey.LABEL,
                                             n_classes=self.data_module.train_dataset.n_classes,
                                             class_names=self.class_names,
                                             class_weights=self.data_module.class_weights,
                                             outputs_folder=self.outputs_folder,
<<<<<<< HEAD
                                             ssl_ckpt_run_id=self.ssl_checkpoint_run_id,
=======
>>>>>>> 1034324c
                                             encoder_params=create_from_matching_params(self, EncoderParams),
                                             pooling_params=create_from_matching_params(self, PoolingParams),
                                             classifier_params=create_from_matching_params(self, ClassifierParams),
                                             optimizer_params=create_from_matching_params(self, OptimizerParams),
                                             outputs_handler=outputs_handler,
                                             analyse_loss=self.analyse_loss,
                                             )
        deepmil_module.transfer_weights(self.trained_weights_path)
        outputs_handler.set_slides_dataset_for_plots_handlers(self.get_slides_dataset())
        return deepmil_module<|MERGE_RESOLUTION|>--- conflicted
+++ resolved
@@ -72,21 +72,13 @@
                                                              "generating outputs.")
     maximise_primary_metric: bool = param.Boolean(True, doc="Whether the primary validation metric should be "
                                                             "maximised (otherwise minimised).")
-<<<<<<< HEAD
-    ssl_checkpoint_run_id: str = param.String(default="", doc="Optional run id from which to load checkpoint if "
-                                              "using SSLEncoder")
-=======
->>>>>>> 1034324c
     max_num_workers: int = param.Integer(10, bounds=(0, None),
                                          doc="The maximum number of worker processes for dataloaders. Dataloaders use"
                                              "a heuristic num_cpus/num_gpus to set the number of workers, which can be"
                                              "very high for small num_gpus. This parameters sets an upper bound.")
-<<<<<<< HEAD
-=======
     wsi_has_mask: bool = param.Boolean(default=True,
                                        doc="Whether the WSI has a mask. If True, will use the mask to load a specific"
                                            "region of the WSI. If False, will load the whole WSI.")
->>>>>>> 1034324c
 
     def __init__(self, **kwargs: Any) -> None:
         super().__init__(**kwargs)
@@ -281,12 +273,7 @@
 
     def get_transforms_dict(self, image_key: str) -> Dict[ModelKey, Union[Callable, None]]:
         if self.is_caching:
-<<<<<<< HEAD
-            encoder = create_from_matching_params(self, EncoderParams).get_encoder(self.ssl_checkpoint_run_id,
-                                                                                   self.outputs_folder)
-=======
             encoder = create_from_matching_params(self, EncoderParams).get_encoder(self.outputs_folder)
->>>>>>> 1034324c
             transform = Compose([
                 LoadTilesBatchd(image_key, progress=True),
                 EncodeTilesBatchd(image_key, encoder, chunk_size=self.encoding_chunk_size)  # type: ignore
@@ -303,12 +290,6 @@
                                             n_classes=self.data_module.train_dataset.n_classes,
                                             class_names=self.class_names,
                                             class_weights=self.data_module.class_weights,
-<<<<<<< HEAD
-                                            dropout_rate=self.dropout_rate,
-                                            outputs_folder=self.outputs_folder,
-                                            ssl_ckpt_run_id=self.ssl_checkpoint_run_id,
-=======
->>>>>>> 1034324c
                                             encoder_params=create_from_matching_params(self, EncoderParams),
                                             pooling_params=create_from_matching_params(self, PoolingParams),
                                             classifier_params=create_from_matching_params(self, ClassifierParams),
@@ -352,10 +333,6 @@
                                              class_names=self.class_names,
                                              class_weights=self.data_module.class_weights,
                                              outputs_folder=self.outputs_folder,
-<<<<<<< HEAD
-                                             ssl_ckpt_run_id=self.ssl_checkpoint_run_id,
-=======
->>>>>>> 1034324c
                                              encoder_params=create_from_matching_params(self, EncoderParams),
                                              pooling_params=create_from_matching_params(self, PoolingParams),
                                              classifier_params=create_from_matching_params(self, ClassifierParams),
