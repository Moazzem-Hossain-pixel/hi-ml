#  ------------------------------------------------------------------------------------------
#  Copyright (c) Microsoft Corporation. All rights reserved.
#  Licensed under the MIT License (MIT). See LICENSE in the repo root for license information.
#  ------------------------------------------------------------------------------------------

"""DeepSMILECrck is the container for experiments relating to DeepSMILE using the TCGA-CRCk dataset.

For convenience, this module also defines encoder-specific containers e.g.TcgaCrckImageNetMIL

Reference:
- Schirris (2021). DeepSMILE: Self-supervised heterogeneity-aware multiple instance learning for DNA
damage response defect classification directly from H&E whole-slide images. arXiv:2107.09405
"""
from typing import Any, Set

from health_ml.networks.layers.attention_layers import AttentionLayer
from health_cpath.configs.run_ids import innereye_ssl_checkpoint_crck_4ws
from health_cpath.datamodules.base_module import TilesDataModule
from health_cpath.datamodules.tcga_crck_module import TcgaCrckTilesDataModule
from health_cpath.datasets.default_paths import TCGA_CRCK_DATASET_ID
from health_cpath.models.encoders import (
    HistoSSLEncoder,
    ImageNetSimCLREncoder,
    Resnet18,
    SSLEncoder,
)
from health_cpath.configs.classification.BaseMIL import BaseMILTiles
from health_cpath.datasets.tcga_crck_tiles_dataset import TcgaCrck_TilesDataset
from health_cpath.utils.naming import PlotOption
from health_ml.utils.checkpoint_utils import CheckpointParser


class DeepSMILECrck(BaseMILTiles):
    def __init__(self, **kwargs: Any) -> None:
        # Define dictionary with default params that can be overridden from subclasses or CLI
        default_kwargs = dict(
            # declared in BaseMIL:
            pool_type=AttentionLayer.__name__,
            num_transformer_pool_layers=4,
            num_transformer_pool_heads=4,
            encoding_chunk_size=60,
            tune_encoder=False,
            is_caching=True,
            num_top_slides=0,
            azure_datasets=[TCGA_CRCK_DATASET_ID],
            # declared in TrainerParams:
            max_epochs=50,
            # declared in WorkflowParams:
            crossval_count=5,
            # declared in OptimizerParams:
            l_rate=5e-4,
            weight_decay=1e-4,
            adam_betas=(0.9, 0.99),
        )
        default_kwargs.update(kwargs)
        super().__init__(**default_kwargs)

    def setup(self) -> None:
        super().setup()
<<<<<<< HEAD
        # If no SSL checkpoint is provided, use the default one
        self.ssl_checkpoint_run_id = self.ssl_checkpoint_run_id or innereye_ssl_checkpoint_crck_4ws
=======
>>>>>>> 1034324c

    def get_data_module(self) -> TilesDataModule:
        return TcgaCrckTilesDataModule(
            root_path=self.local_datasets[0],
            max_bag_size=self.max_bag_size,
            batch_size=self.batch_size,
            batch_size_inf=self.batch_size_inf,
            max_bag_size_inf=self.max_bag_size_inf,
            transforms_dict=self.get_transforms_dict(TcgaCrck_TilesDataset.IMAGE_COLUMN),
            cache_mode=self.cache_mode,
            precache_location=self.precache_location,
            cache_dir=self.cache_dir,
            crossval_count=self.crossval_count,
            crossval_index=self.crossval_index,
            dataloader_kwargs=self.get_dataloader_kwargs(),
            seed=self.get_effective_random_seed(),
            pl_replace_sampler_ddp=self.pl_replace_sampler_ddp,
        )

    def get_test_plot_options(self) -> Set[PlotOption]:
        plot_options = super().get_test_plot_options()
        plot_options.add(PlotOption.PR_CURVE)
        return plot_options


class TcgaCrckImageNetMIL(DeepSMILECrck):
    def __init__(self, **kwargs: Any) -> None:
        super().__init__(encoder_type=Resnet18.__name__, **kwargs)


class TcgaCrckImageNetSimCLRMIL(DeepSMILECrck):
    def __init__(self, **kwargs: Any) -> None:
        super().__init__(encoder_type=ImageNetSimCLREncoder.__name__, **kwargs)


class TcgaCrckSSLMIL(DeepSMILECrck):
    def __init__(self, **kwargs: Any) -> None:
        # If no SSL checkpoint is provided, use the default one
        self.ssl_checkpoint = self.ssl_checkpoint or CheckpointParser(innereye_ssl_checkpoint_crck_4ws)
        super().__init__(encoder_type=SSLEncoder.__name__, **kwargs)


class TcgaCrckHistoSSLMIL(DeepSMILECrck):
    def __init__(self, **kwargs: Any) -> None:
        super().__init__(encoder_type=HistoSSLEncoder.__name__, **kwargs)<|MERGE_RESOLUTION|>--- conflicted
+++ resolved
@@ -57,11 +57,6 @@
 
     def setup(self) -> None:
         super().setup()
-<<<<<<< HEAD
-        # If no SSL checkpoint is provided, use the default one
-        self.ssl_checkpoint_run_id = self.ssl_checkpoint_run_id or innereye_ssl_checkpoint_crck_4ws
-=======
->>>>>>> 1034324c
 
     def get_data_module(self) -> TilesDataModule:
         return TcgaCrckTilesDataModule(
