#  ------------------------------------------------------------------------------------------
#  Copyright (c) Microsoft Corporation. All rights reserved.
#  Licensed under the MIT License (MIT). See LICENSE in the repo root for license information.
#  ------------------------------------------------------------------------------------------
from contextlib import contextmanager
import shutil
import sys
from pathlib import Path
from typing import Any, Dict, Generator, List, Optional
from unittest.mock import patch, MagicMock

import pytest
from _pytest.capture import SysCapture
from azureml.train.hyperdrive import HyperDriveConfig

from health_azure import AzureRunInfo, DatasetConfig
from health_azure.paths import ENVIRONMENT_YAML_FILE_NAME
from health_ml.configs.hello_world import HelloWorld  # type: ignore
from health_ml.deep_learning_config import WorkflowParams
from health_ml.experiment_config import DEBUG_DDP_ENV_VAR, DebugDDPOptions
from health_ml.lightning_container import LightningContainer
from health_ml.runner import Runner
from health_ml.utils.common_utils import change_working_directory
from health_ml.utils.fixed_paths import repository_root_directory


@pytest.fixture
def mock_runner(tmp_path: Path) -> Runner:
    """A test fixture that creates a Runner object in a temporary folder.
    """

    return Runner(project_root=tmp_path)


@contextmanager
def change_working_folder_and_add_environment(tmp_path: Path) -> Generator:
    # Use a special simplified environment file only for the tests here. Copy that to a temp folder, then let the runner
    # start in that temp folder.
    env_file = repository_root_directory() / "hi-ml" / "testhiml" / ENVIRONMENT_YAML_FILE_NAME
    shutil.copy(env_file, tmp_path)
    with change_working_directory(tmp_path):
        yield


@pytest.mark.parametrize("model_name, cluster, num_nodes, should_raise_value_error", [
    ("HelloWorld", "dummyCluster", 1, False),
    ("", "", None, True),
    ("HelloWorld", "", None, False),
    ("a", None, 0, True),
    (None, "b", 10, True),
    ("HelloWorld", "b", 10, False)
])
def test_parse_and_load_model(mock_runner: Runner, model_name: Optional[str], cluster: Optional[str],
                              num_nodes: Optional[int], should_raise_value_error: bool) -> None:
    """
    Test that command line args are parsed, a LightningContainer is instantiated with the expected attributes
    and a ParserResult object is returned, with the expected attributes. If model_name cannot be found in the
    namespace (i.e. the config does not exist) a ValueError should be raised
    """
    dummy_args = [""]
    if model_name is not None:
        dummy_args.append(f"--model={model_name}")
    if cluster is not None:
        dummy_args.append(f"--cluster={cluster}")
    if num_nodes is not None:
        dummy_args.append(f"--num_nodes={num_nodes}")

    with patch.object(sys, "argv", new=dummy_args):
        if should_raise_value_error:
            with pytest.raises(ValueError) as ve:
                mock_runner.parse_and_load_model()
                assert "Parameter 'model' needs to be set" in str(ve)
        else:
            parser_result = mock_runner.parse_and_load_model()
            # if model, cluster or num_nodes are provdided in command line args, the corresponding attributes of
            # the LightningContainer will be set accordingly and they will be dropped from ParserResult during
            # parse_overrides_and_apply
            assert parser_result.args.get("model") is None
            assert parser_result.args.get("cluster") is None
            assert parser_result.args.get("num_nodes") is None

            assert isinstance(mock_runner.lightning_container, LightningContainer)
            assert mock_runner.lightning_container.initialized
            assert mock_runner.lightning_container.model_name == model_name


@pytest.mark.parametrize("debug_ddp", ["OFF", "INFO", "DETAIL"])
def test_ddp_debug_flag(debug_ddp: DebugDDPOptions, mock_runner: Runner) -> None:
    model_name = "HelloWorld"
    arguments = ["", f"--debug_ddp={debug_ddp}", f"--model={model_name}"]
    with patch("health_ml.runner.submit_to_azure_if_needed") as mock_submit_to_azure_if_needed:
        with patch("health_ml.runner.get_workspace"):
            with patch("health_ml.runner.Runner.run_in_situ"):
                with patch.object(sys, "argv", arguments):
                    mock_runner.run()
        mock_submit_to_azure_if_needed.assert_called_once()
        assert mock_submit_to_azure_if_needed.call_args[1]["environment_variables"][DEBUG_DDP_ENV_VAR] == debug_ddp


def test_additional_aml_run_tags(mock_runner: Runner) -> None:
    model_name = "HelloWorld"
    arguments = ["", f"--model={model_name}", "--cluster=foo"]
    with patch("health_ml.runner.submit_to_azure_if_needed") as mock_submit_to_azure_if_needed:
        with patch("health_ml.runner.check_conda_environment"):
            with patch("health_ml.runner.get_workspace"):
                with patch("health_ml.runner.get_ml_client"):
                    with patch("health_ml.runner.Runner.run_in_situ"):
                        with patch.object(sys, "argv", arguments):
                            mock_runner.run()
        mock_submit_to_azure_if_needed.assert_called_once()
        assert "commandline_args" in mock_submit_to_azure_if_needed.call_args[1]["tags"]
        assert "tag" in mock_submit_to_azure_if_needed.call_args[1]["tags"]
        assert "max_epochs" in mock_submit_to_azure_if_needed.call_args[1]["tags"]


def test_run(mock_runner: Runner) -> None:
    model_name = "HelloWorld"
    arguments = ["", f"--model={model_name}"]
    with patch("health_ml.runner.Runner.run_in_situ") as mock_run_in_situ:
        with patch("health_ml.runner.get_workspace"):
            with patch.object(sys, "argv", arguments):
                model_config, azure_run_info = mock_runner.run()
        mock_run_in_situ.assert_called_once()

    assert model_config is not None  # for pyright
    assert model_config.model_name == model_name
    assert azure_run_info.run is None
    assert len(azure_run_info.input_datasets) == len(azure_run_info.output_datasets) == 0


@patch("health_ml.runner.choose_conda_env_file")
@patch("health_ml.runner.get_workspace")
@pytest.mark.fast
def test_submit_to_azureml_if_needed(mock_get_workspace: MagicMock,
                                     mock_get_env_files: MagicMock,
                                     mock_runner: Runner
                                     ) -> None:
    def _mock_dont_submit_to_aml(input_datasets: List[DatasetConfig],
<<<<<<< HEAD
                                 submit_to_azureml: bool, strictly_aml_v1: bool,   # type: ignore
=======
                                 submit_to_azureml: bool, strictly_aml_v1: bool,  # type: ignore
                                 environment_variables: Dict[str, Any],  # type: ignore
>>>>>>> 1034324c
                                 ) -> AzureRunInfo:
        datasets_input = [d.target_folder for d in input_datasets] if input_datasets else []
        return AzureRunInfo(input_datasets=datasets_input,
                            output_datasets=[],
                            mount_contexts=[],
                            run=None,
                            is_running_in_azure_ml=False,
                            output_folder=None,  # type: ignore
                            logs_folder=None)  # type: ignore

    mock_get_env_files.return_value = Path("some_file.txt")

    mock_default_datastore = MagicMock()
    mock_default_datastore.name.return_value = "dummy_datastore"
    mock_get_workspace.get_default_datastore.return_value = mock_default_datastore

    with patch("health_ml.runner.create_dataset_configs") as mock_create_datasets:
        mock_create_datasets.return_value = []
        with patch("health_ml.runner.submit_to_azure_if_needed") as mock_submit_to_aml:
            mock_submit_to_aml.side_effect = _mock_dont_submit_to_aml
            mock_runner.lightning_container = LightningContainer()
            run_info = mock_runner.submit_to_azureml_if_needed()
            assert isinstance(run_info, AzureRunInfo)
            assert run_info.input_datasets == []
            assert run_info.is_running_in_azure_ml is False
            assert run_info.output_folder is None


def test_crossvalidation_flag() -> None:
    """
    Checks the basic use of the flags that trigger cross validation
    :return:
    """
    container = HelloWorld()
    assert not container.is_crossvalidation_enabled
    container.crossval_count = 5
    assert container.is_crossvalidation_enabled
    container.validate()
    # Try all valid values
    for i in range(container.crossval_count):
        container.crossval_index = i
        container.validate()
    # Validation should fail if the cross validation index is out of bounds
    container.crossval_index = container.crossval_count
    with pytest.raises(ValueError):
        container.validate()


def test_crossval_config() -> None:
    """
    Check if the flags to trigger Hyperdrive runs work as expected.
    """
    mock_tuning_config = "foo"
    container = HelloWorld()
    with patch("health_ml.configs.hello_world.HelloWorld.get_parameter_tuning_config",
               return_value=mock_tuning_config):
        # Without any flags set, no Hyperdrive config should be returned
        assert container.get_hyperdrive_config() is None
        # To trigger a hyperparameter search, the commandline flag for hyperdrive must be present
        container.hyperdrive = True
        assert container.get_hyperdrive_config() == mock_tuning_config
        # Triggering cross validation works by just setting crossval_count
        container.hyperdrive = False
        container.crossval_count = 2
        assert container.is_crossvalidation_enabled
        crossval_config = container.get_hyperdrive_config()
        assert isinstance(crossval_config, HyperDriveConfig)


@pytest.mark.fast
def test_crossval_argument_names() -> None:
    """
    Cross validation uses hardcoded argument names, check if they match the field names
    """
    container = HelloWorld()
    crossval_count = 8
    crossval_index = 5
    random_seed = 4711
    container.crossval_count = crossval_count
    container.crossval_index = crossval_index
    container.random_seed = random_seed
    assert getattr(container, container.CROSSVAL_INDEX_ARG_NAME) == crossval_index
    assert getattr(container, container.RANDOM_SEED_ARG_NAME) == random_seed


def test_submit_to_azure_hyperdrive(mock_runner: Runner) -> None:
    """
    Test if the hyperdrive configurations are passed to the submission function if using cross validation.
    """
    crossval_count = 2
    _test_hyperdrive_submission(mock_runner,
                                commandline_arg=f"--crossval_count={crossval_count}",
                                expected_argument_name=WorkflowParams.CROSSVAL_INDEX_ARG_NAME,
                                expected_argument_values=list(map(str, range(crossval_count))))


def test_submit_to_azure_differents_seeds(mock_runner: Runner) -> None:
    """
    Test if the hyperdrive configurations are passed to the submission function if running with dfferent seeds.
    """
    num_seeds = 2
    _test_hyperdrive_submission(mock_runner,
                                commandline_arg=f"--different_seeds={num_seeds}",
                                expected_argument_name=WorkflowParams.RANDOM_SEED_ARG_NAME,
                                expected_argument_values=list(map(str, range(num_seeds))))


def _test_hyperdrive_submission(mock_runner: Runner,
                                commandline_arg: str,
                                expected_argument_name: str,
                                expected_argument_values: List[str]) -> None:
    model_name = "HelloWorld"
    arguments = ["", f"--model={model_name}", "--cluster=foo", commandline_arg, "--strictly_aml_v1=True"]
    # Use a special simplified environment file only for the tests here. Copy that to a temp folder, then let the runner
    # start in that temp folder.
    with change_working_folder_and_add_environment(mock_runner.project_root):
        with patch("health_ml.runner.Runner.run_in_situ") as mock_run_in_situ:
            with patch("health_ml.runner.get_workspace"):
                with patch("health_ml.runner.get_ml_client"):
                    with patch.object(sys, "argv", arguments):
                        with patch("health_ml.runner.submit_to_azure_if_needed") as mock_submit_to_aml:
                            mock_runner.run()
            mock_run_in_situ.assert_called_once()
            mock_submit_to_aml.assert_called_once()
            # call_args is a tuple of (args, kwargs)
            call_kwargs = mock_submit_to_aml.call_args[1]
            # Submission to AzureML should have been turned on because a cluster name was supplied
            assert mock_runner.experiment_config.cluster == "foo"
            assert call_kwargs["submit_to_azureml"]
            # Check details of the Hyperdrive config
            hyperdrive_config = call_kwargs["hyperdrive_config"]
            parameter_space = hyperdrive_config._generator_config["parameter_space"]
            assert expected_argument_name in parameter_space
            assert parameter_space[expected_argument_name] == ["choice", [expected_argument_values]]


def test_submit_to_azure_docker(mock_runner: Runner) -> None:
    """
    Test if the docker arguments are passed through to the submission function.
    """
    model_name = "HelloWorld"
    docker_shm_size = "100k"
    arguments = ["", f"--model={model_name}", "--cluster=foo", f"--docker_shm_size={docker_shm_size}"]
    # Use a special simplified environment file only for the tests here. Copy that to a temp folder, then let the runner
    # start in that temp folder.
    with change_working_folder_and_add_environment(mock_runner.project_root):
        with patch("health_ml.runner.Runner.run_in_situ") as mock_run_in_situ:
            with patch("health_ml.runner.get_ml_client"):
                with patch("health_ml.runner.get_workspace"):
                    with patch.object(sys, "argv", arguments):
                        with patch("health_ml.runner.submit_to_azure_if_needed") as mock_submit_to_aml:
                            mock_runner.run()
            mock_run_in_situ.assert_called_once()
            mock_submit_to_aml.assert_called_once()
            # call_args is a tuple of (args, kwargs)
            call_kwargs = mock_submit_to_aml.call_args[1]
            # Submission to AzureML should have been turned on because a cluster name was supplied
            assert mock_runner.experiment_config.docker_shm_size == docker_shm_size
            assert call_kwargs["docker_shm_size"] == docker_shm_size


def test_runner_help(mock_runner: Runner, capsys: SysCapture) -> None:
    """Test if the runner outputs default values correctly then using --help
    """
    arguments = ["", "--help"]
    with pytest.raises(SystemExit):
        with patch.object(sys, "argv", arguments):
            mock_runner.run()
    stdout: str = capsys.readouterr().out  # type: ignore
    # There are at least 3 parameters in ExperimentConfig that should print with defaults
    assert stdout.count("(default: ") > 3


def test_run_hello_world(mock_runner: Runner) -> None:
    """Test running a model end-to-end via the commandline runner
    """
    model_name = "HelloWorld"
    arguments = ["", f"--model={model_name}"]
    with patch("health_ml.runner.get_workspace") as mock_get_workspace:
        with patch.object(sys, "argv", arguments):
            mock_runner.run()
        # get_workspace should not be called when using the runner outside AzureML, to not go through the
        # time-consuming auth
        mock_get_workspace.assert_not_called()
        # Summary.txt is written at start, the other files during inference
        expected_files = ["experiment_summary.txt", "test_mae.txt", "test_mse.txt"]
        for file in expected_files:
            assert (mock_runner.lightning_container.outputs_folder / file).is_file(), f"Missing file: {file}"


def test_invalid_args(mock_runner: Runner) -> None:
    """Test if invalid commandline arguments raise an error.
    """
    invalid_arg = "--no_such_argument"
    arguments = ["", "--model=HelloWorld", invalid_arg]
    with patch.object(sys, "argv", arguments):
        with pytest.raises(ValueError) as ex:
            mock_runner.run()
        assert "Unknown arguments" in str(ex)
        assert invalid_arg in str(ex)


def test_invalid_profiler(mock_runner: Runner) -> None:
    """Test if invalid profiler commandline arguments raise an error.
    """
    invalid_profile = "--pl_profiler=foo"
    arguments = ["", "--model=HelloWorld", invalid_profile]
    with patch.object(sys, "argv", arguments):
        with pytest.raises(ValueError) as ex:
            mock_runner.run()
        assert "Unsupported profiler." in str(ex)<|MERGE_RESOLUTION|>--- conflicted
+++ resolved
@@ -136,12 +136,8 @@
                                      mock_runner: Runner
                                      ) -> None:
     def _mock_dont_submit_to_aml(input_datasets: List[DatasetConfig],
-<<<<<<< HEAD
-                                 submit_to_azureml: bool, strictly_aml_v1: bool,   # type: ignore
-=======
                                  submit_to_azureml: bool, strictly_aml_v1: bool,  # type: ignore
                                  environment_variables: Dict[str, Any],  # type: ignore
->>>>>>> 1034324c
                                  ) -> AzureRunInfo:
         datasets_input = [d.target_folder for d in input_datasets] if input_datasets else []
         return AzureRunInfo(input_datasets=datasets_input,
