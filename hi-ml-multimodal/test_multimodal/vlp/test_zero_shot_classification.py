import tempfile
from enum import Enum, unique
from pathlib import Path
from typing import List, Optional, Tuple, Union

import requests
from torchvision.datasets.utils import check_integrity

from health_multimodal.image import ImageInferenceEngine
from health_multimodal.image.data.transforms import create_chest_xray_transform_for_inference
from health_multimodal.image.model.pretrained import get_biovil_t_image_encoder
from health_multimodal.text.utils import BertEncoderType, get_bert_inference
from health_multimodal.vlp.inference_engine import ImageTextInferenceEngine

RESIZE = 512
CENTER_CROP_SIZE = 512


@unique
class ClassType(str, Enum):
    """Enum for the different types of CXR abnormality classes."""

    PNEUMONIA = "pneumonia"
    NO_PNEUMONIA = "no_pneumonia"


def _get_vlp_inference_engine() -> ImageTextInferenceEngine:
    image_inference = ImageInferenceEngine(
        image_model=get_biovil_t_image_encoder(),
<<<<<<< HEAD
        transform=create_chest_xray_transform_for_inference(resize=RESIZE, center_crop_size=CENTER_CROP_SIZE))
=======
        transform=create_chest_xray_transform_for_inference(resize=RESIZE, center_crop_size=CENTER_CROP_SIZE),
    )
>>>>>>> 190e8d43
    img_txt_inference = ImageTextInferenceEngine(
        image_inference_engine=image_inference,
        text_inference_engine=get_bert_inference(BertEncoderType.BIOVIL_T_BERT),
    )
    return img_txt_inference


def _get_default_text_prompts_for_pneumonia() -> Tuple[List, List]:
    """
    Get the default text prompts for presence and absence of pneumonia
    """
    pos_query = [
        'Findings consistent with pneumonia',
        'Findings suggesting pneumonia',
        'This opacity can represent pneumonia',
        'Findings are most compatible with pneumonia',
    ]
    neg_query = [
        'There is no pneumonia',
        'No evidence of pneumonia',
        'No evidence of acute pneumonia',
        'No signs of pneumonia',
    ]

    return pos_query, neg_query


def save_img_from_url(image_url: str, local_path: Union[str, Path], md5: Optional[str] = None) -> None:
    """
    Pull an image from a URL and save it to a local path
    """
    img_data = requests.get(image_url, timeout=30).content
    with open(local_path, 'wb') as handler:
        handler.write(img_data)

    if md5 is not None:
        assert check_integrity(local_path, md5)


def test_zero_shot_pneumonia_classification() -> None:
    """
    Checks latent similarity between text prompts and image embeddings for presence and absence of pneumonia
    """
    input_data = [
        (
            "https://openi.nlm.nih.gov/imgs/512/173/1777/CXR1777_IM-0509-1001.png",
            "f140126fff5d7d9f4a9402afadcbbf99",
            ClassType.PNEUMONIA,
        ),  # noqa: E501
        (
            "https://openi.nlm.nih.gov/imgs/512/6/808/CXR808_IM-2341-2001.png",
            "ee19699d4305d17beecad94762a2ebcc",
            ClassType.PNEUMONIA,
        ),  # noqa: E501
        (
            "https://openi.nlm.nih.gov/imgs/512/342/3951/CXR3951_IM-2019-1001.png",
            "786d5d854b1f6be1d6a0c3392794497a",
            ClassType.PNEUMONIA,
        ),  # noqa: E501
        (
            "https://openi.nlm.nih.gov/imgs/512/16/2422/CXR2422_IM-0965-1001.png",
            "84dd31c1b0cbaaf8e1c0004d8917a78d",
            ClassType.PNEUMONIA,
        ),  # noqa: E501
        (
            "https://openi.nlm.nih.gov/imgs/512/365/3172/CXR3172_IM-1494-1001.png",
            "dc476e73d3fd3b178a5303f48221e9d5",
            ClassType.NO_PNEUMONIA,
        ),  # noqa: E501
        (
            "https://openi.nlm.nih.gov/imgs/512/161/1765/CXR1765_IM-0499-1001.png",
            "fdc6d3753f853352b35f5edf4ee0873c",
            ClassType.NO_PNEUMONIA,
        ),  # noqa: E501
        (
            "https://openi.nlm.nih.gov/imgs/512/327/3936/CXR3936_IM-2007-1001.png",
            "ef537c81a0d8c0ae618625970c122ecc",
            ClassType.NO_PNEUMONIA,
        ),  # noqa: E501
        (
            "https://openi.nlm.nih.gov/imgs/512/76/1279/CXR1279_IM-0185-1001.png",
            "9d03d740dcb0e7e068eb5eb73355262e",
            ClassType.NO_PNEUMONIA,
        ),  # noqa: E501
        (
            "https://openi.nlm.nih.gov/imgs/512/5/5/CXR5_IM-2117-1003002.png",
            "204a2c83f94a4d4e74b6cea43caabdf2",
            ClassType.NO_PNEUMONIA,
        ),  # noqa: E501
        (
            "https://openi.nlm.nih.gov/imgs/512/219/3828/CXR3828_IM-1932-1001.png",
            "1260a14f197527030fa0cb6b2d6950b8",
            ClassType.NO_PNEUMONIA,
        ),  # noqa: E501
        (
            "https://openi.nlm.nih.gov/imgs/512/16/818/CXR818_IM-2349-1001.png",
            "2756b3a746e54e72f1efbbed72c2f83b",
            ClassType.PNEUMONIA,
        ),  # noqa: E501
        (
            "https://openi.nlm.nih.gov/imgs/512/358/2363/CXR2363_IM-0926-1001.png",
            "bcdc990161a5234e08d0595ed8a0bbf0",
            ClassType.PNEUMONIA,
        ),
    ]  # noqa: E501

    img_txt_inference = _get_vlp_inference_engine()
    positive_prompts, negative_prompts = _get_default_text_prompts_for_pneumonia()

    for cxr_url, md5, label_str in input_data:
        suffix = Path(cxr_url).suffix
        with tempfile.NamedTemporaryFile(suffix=suffix) as f:
            image_path = Path(f.name)
            save_img_from_url(cxr_url, image_path, md5=md5)

            positive_score = img_txt_inference.get_similarity_score_from_raw_data(
                image_path=image_path, query_text=positive_prompts
            )
            negative_score = img_txt_inference.get_similarity_score_from_raw_data(
                image_path=image_path, query_text=negative_prompts
            )

            if label_str == ClassType.PNEUMONIA:
                assert positive_score > negative_score
            else:
                assert negative_score > positive_score<|MERGE_RESOLUTION|>--- conflicted
+++ resolved
@@ -27,12 +27,8 @@
 def _get_vlp_inference_engine() -> ImageTextInferenceEngine:
     image_inference = ImageInferenceEngine(
         image_model=get_biovil_t_image_encoder(),
-<<<<<<< HEAD
-        transform=create_chest_xray_transform_for_inference(resize=RESIZE, center_crop_size=CENTER_CROP_SIZE))
-=======
         transform=create_chest_xray_transform_for_inference(resize=RESIZE, center_crop_size=CENTER_CROP_SIZE),
     )
->>>>>>> 190e8d43
     img_txt_inference = ImageTextInferenceEngine(
         image_inference_engine=image_inference,
         text_inference_engine=get_bert_inference(BertEncoderType.BIOVIL_T_BERT),
