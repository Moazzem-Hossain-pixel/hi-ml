--- conflicted
+++ resolved
@@ -7,12 +7,8 @@
 
 from .data.transforms import create_chest_xray_transform_for_inference
 from .inference_engine import ImageInferenceEngine
-<<<<<<< HEAD
-from .model.pretrained import get_biovil_resnet, get_biovil_t_image_encoder
-=======
 from .model.pretrained import get_biovil_image_encoder
 from .model.pretrained import get_biovil_t_image_encoder
->>>>>>> 190e8d43
 
 TRANSFORM_RESIZE = 512
 
@@ -36,23 +32,14 @@
         image_model = get_biovil_t_image_encoder()
         transform_center_crop_size = 448
     elif image_model_type == ImageModelType.BIOVIL:
-<<<<<<< HEAD
-        image_model = get_biovil_resnet()
-=======
         image_model = get_biovil_image_encoder()
->>>>>>> 190e8d43
         transform_center_crop_size = 480
     else:
         raise ValueError(f"Unknown image_model_type: {image_model_type}")
 
     transform = create_chest_xray_transform_for_inference(
-<<<<<<< HEAD
-        resize=TRANSFORM_RESIZE,
-        center_crop_size=transform_center_crop_size)
-=======
         resize=TRANSFORM_RESIZE, center_crop_size=transform_center_crop_size
     )
->>>>>>> 190e8d43
     image_inference = ImageInferenceEngine(image_model=image_model, transform=transform)
 
     return image_inference