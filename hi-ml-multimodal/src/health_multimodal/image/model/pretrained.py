--- conflicted
+++ resolved
@@ -75,11 +75,7 @@
     return image_model
 
 
-<<<<<<< HEAD
-def get_biovil_t_image_encoder() -> ImageModel:  # type: ignore
-=======
 def get_biovil_t_image_encoder(**kwargs) -> ImageModel:
->>>>>>> 61a2c4d3
     """Download weights from Hugging Face and instantiate the image model."""
 
     biovilt_checkpoint_path = _download_biovil_t_image_model_weights()
