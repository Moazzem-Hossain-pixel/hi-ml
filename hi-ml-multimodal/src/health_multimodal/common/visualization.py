#  -------------------------------------------------------------------------------------------
#  Copyright (c) Microsoft Corporation. All rights reserved.
#  Licensed under the MIT License (MIT). See LICENSE in the repo root for license information.
#  -------------------------------------------------------------------------------------------

from pathlib import Path
from typing import List, Optional, Tuple, Union

import matplotlib.patches as patches
import matplotlib.pyplot as plt
import numpy as np
from mpl_toolkits.axes_grid1 import make_axes_locatable
from PIL import Image

from health_multimodal.image.data.io import load_image


TypeArrayImage = Union[np.ndarray, Image.Image]


def _plot_image(
    image: TypeArrayImage,
    axis: plt.Axes,
    title: Optional[str] = None,
) -> None:
    """Plot an image on a given axis, deleting the axis ticks and axis labels.

    :param image: Input image.
    :param axis: Axis to plot the image on.
    :param title: Title used for the axis.
    """
    axis.imshow(image)
    axis.axis("off")
    if title is not None:
        axis.set_title(title)


def _get_isolines_levels(step_size: float) -> np.ndarray:
    num_steps = np.floor(round(1 / step_size)).astype(int)
    levels = np.linspace(step_size, 1, num_steps)
    return levels


def _plot_isolines(
    image: TypeArrayImage,
    heatmap: np.ndarray,
    axis: plt.Axes,
    title: Optional[str] = None,
    colormap: str = "RdBu_r",
    step: float = 0.25,
) -> None:
    """Plot an image and overlay heatmap isolines on it.

    :param image: Input image.
    :param heatmap: Heatmap of the same size as the image.
    :param axis: Axis to plot the image on.
    :param title: Title used for the axis.
    :param colormap: Name of the Matplotlib colormap used for the isolines.
    :param step: Step size between the isolines levels. The levels are in :math:`(0, 1]`.
        For example, a step size of 0.25 will result in isolines levels of 0.25, 0.5, 0.75 and 1.
    """
    axis.imshow(image)
    levels = _get_isolines_levels(step)
    contours = axis.contour(
        heatmap,
        cmap=colormap,
        vmin=-1,
        vmax=1,
        levels=levels,
    )
    axis.clabel(contours, inline=True, fontsize=10)
    axis.axis("off")
    if title is not None:
        axis.set_title(title)


def _plot_heatmap(
    image: TypeArrayImage,
    heatmap: np.ndarray,
    figure: plt.Figure,
    axis: plt.Axes,
    colormap: str = "RdBu_r",
    title: Optional[str] = None,
    alpha: float = 0.5,
) -> None:
    """Plot a heatmap overlaid on an image.

    :param image: Input image.
    :param heatmap: Input heatmap of the same size as the image.
    :param figure: Figure to plot the images on.
    :param axis: Axis to plot the images on.
    :param colormap: Name of the Matplotlib colormap for the heatmap.
    :param title: Title used for the axis.
    :param alpha: Heatmap opacity. Must be in :math:`[0, 1]`.
    """
    axis.imshow(image)
    axes_image = axis.matshow(heatmap, alpha=alpha, cmap=colormap, vmin=-1, vmax=1)
    # https://www.geeksforgeeks.org/how-to-change-matplotlib-color-bar-size-in-python/
    divider = make_axes_locatable(axis)
    colorbar_axes = divider.append_axes("right", size="10%", pad=0.1)
    colorbar = figure.colorbar(axes_image, cax=colorbar_axes)
    # https://stackoverflow.com/a/50671487/3956024
    colorbar.ax.tick_params(pad=35)
    plt.setp(colorbar.ax.get_yticklabels(), ha="right")
    axis.axis("off")
    if title is not None:
        axis.set_title(title)


def plot_phrase_grounding_similarity_map(
<<<<<<< HEAD
        image_path: Path,
        similarity_map: np.ndarray,
        bboxes: Optional[List[Tuple[float, float, float, float]]] = None) -> plt.Figure:
=======
    image_path: Path, similarity_map: np.ndarray, bboxes: Optional[List[Tuple[float, float, float, float]]] = None
) -> plt.Figure:
>>>>>>> 190e8d43
    """Plot visualization of the input image, the similarity heatmap and the heatmap isolines.

    :param image_path: Path to the input image.
    :param similarity_map: Phase grounding similarity map of the same size as the image.
    :param bboxes: Optional list of bounding boxes to plot on the image.
    """
    fig, axes = plt.subplots(1, 3, figsize=(15, 6))
    image = load_image(image_path).convert("RGB")
    _plot_image(image, axis=axes[0], title="Input image")
    _plot_isolines(image, similarity_map, axis=axes[1], title="Similarity isolines")
    _plot_heatmap(image, similarity_map, figure=fig, axis=axes[2], title="Similarity heatmap")
    if bboxes is not None:
        _plot_bounding_boxes(ax=axes[1], bboxes=bboxes)
    return fig


<<<<<<< HEAD
def _plot_bounding_boxes(ax: plt.Axes,
                         bboxes: List[Tuple[float, float, float, float]],
                         linewidth: float = 1.5,
                         alpha: float = 0.45) -> None:
=======
def _plot_bounding_boxes(
    ax: plt.Axes, bboxes: List[Tuple[float, float, float, float]], linewidth: float = 1.5, alpha: float = 0.45
) -> None:
>>>>>>> 190e8d43
    """
    Plot bounding boxes on an existing axes object.

    :param ax: The axes object to plot the bounding boxes on.
    :param bboxes: A list of bounding box coordinates as (x, y, width, height) tuples.
    :param linewidth: Optional line width for the bounding box edges (default is 2).
    :param alpha: Optional opacity for the bounding box edges (default is 1.0).
    """
    for bbox in bboxes:
        x, y, width, height = bbox
<<<<<<< HEAD
        rect = patches.Rectangle((x, y), width, height, linewidth=linewidth, edgecolor='k',
                                 facecolor='none', linestyle='--', alpha=alpha)
=======
        rect = patches.Rectangle(
            (x, y), width, height, linewidth=linewidth, edgecolor='k', facecolor='none', linestyle='--', alpha=alpha
        )
>>>>>>> 190e8d43
        ax.add_patch(rect)<|MERGE_RESOLUTION|>--- conflicted
+++ resolved
@@ -108,14 +108,8 @@
 
 
 def plot_phrase_grounding_similarity_map(
-<<<<<<< HEAD
-        image_path: Path,
-        similarity_map: np.ndarray,
-        bboxes: Optional[List[Tuple[float, float, float, float]]] = None) -> plt.Figure:
-=======
     image_path: Path, similarity_map: np.ndarray, bboxes: Optional[List[Tuple[float, float, float, float]]] = None
 ) -> plt.Figure:
->>>>>>> 190e8d43
     """Plot visualization of the input image, the similarity heatmap and the heatmap isolines.
 
     :param image_path: Path to the input image.
@@ -132,16 +126,9 @@
     return fig
 
 
-<<<<<<< HEAD
-def _plot_bounding_boxes(ax: plt.Axes,
-                         bboxes: List[Tuple[float, float, float, float]],
-                         linewidth: float = 1.5,
-                         alpha: float = 0.45) -> None:
-=======
 def _plot_bounding_boxes(
     ax: plt.Axes, bboxes: List[Tuple[float, float, float, float]], linewidth: float = 1.5, alpha: float = 0.45
 ) -> None:
->>>>>>> 190e8d43
     """
     Plot bounding boxes on an existing axes object.
 
@@ -152,12 +139,7 @@
     """
     for bbox in bboxes:
         x, y, width, height = bbox
-<<<<<<< HEAD
-        rect = patches.Rectangle((x, y), width, height, linewidth=linewidth, edgecolor='k',
-                                 facecolor='none', linestyle='--', alpha=alpha)
-=======
         rect = patches.Rectangle(
             (x, y), width, height, linewidth=linewidth, edgecolor='k', facecolor='none', linestyle='--', alpha=alpha
         )
->>>>>>> 190e8d43
         ax.add_patch(rect)