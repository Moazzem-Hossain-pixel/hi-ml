--- conflicted
+++ resolved
@@ -23,11 +23,7 @@
 - ([#198](https://github.com/microsoft/hi-ml/pull/198)) Improved editor setup for VSCode.
 
 ### Changed
-<<<<<<< HEAD
 - ([#239](https://github.com/microsoft/hi-ml/pull/239) Separate out hi-ml-histopathology build pipeline workflow)
-=======
-
->>>>>>> 2b8a1fe2
 - ([#227](https://github.com/microsoft/hi-ml/pull/227)) Pooling constructor is outside of DeepMIL and inside of BaseMIL now.
 - ([#198](https://github.com/microsoft/hi-ml/pull/198)) Model config loader is now more flexible, can accept fully qualified class name or just top-level module name and class (like histopathology.DeepSMILECrck)
 - ([#198](https://github.com/microsoft/hi-ml/pull/198)) Runner raises an error when Conda environment file contains a pip include (-r) statement
