#  ------------------------------------------------------------------------------------------
#  Copyright (c) Microsoft Corporation. All rights reserved.
#  Licensed under the MIT License (MIT). See LICENSE in the repo root for license information.
#  ------------------------------------------------------------------------------------------
import enum
import logging
from io import StringIO
from typing import Any, Dict, Iterable, Union, List, Optional

import param
from ruamel.yaml import YAML


def is_basic_type(o: Any) -> bool:
    """
    Returns True if the given object is an instance of a basic simple datatype: string, integer, float.
    """
    return isinstance(o, (str, int, float))


def is_enum(o: Any) -> bool:
    """
    Returns True if the given object is a subclass of enum.Enum.

    :param o: The object to inspect.
    :return: True if the object is an enum, False otherwise.
    """
    return isinstance(o, enum.Enum)


def get_all_writable_attributes(o: Any) -> Dict[str, Any]:
    """
    Returns all writable attributes of an object, by resorting to the "vars" method. For object that derive
    from param.Parameterized, it returns all params that are not constant and not readonly.

    :param o: The object to inspect.
    :return: A dictionary mapping from attribute name to its value.
    """

    def _is_private(s: str) -> bool:
        return s.startswith("_")

    result = {}
    if isinstance(o, param.Parameterized):
        for param_name, p in o.params().items():
            if _is_private(param_name):
                logging.debug(f"get_all_writable_attributes: Skipping private field {param_name}")
            elif p.constant:
                logging.debug(f"get_all_writable_attributes: Skipping constant field {param_name}")
            elif p.readonly:
                logging.debug(f"get_all_writable_attributes: Skipping readonly field {param_name}")
            else:
                result[param_name] = getattr(o, param_name)
        return result
    try:
        for name, value in vars(o).items():
            if _is_private(name):
                logging.debug(f"get_all_writable_attributes: Skipping private field {name}")
            else:
                result[name] = value
        return result
    except TypeError:
        raise ValueError("This function can only be used on objects that support the 'vars' operation")


def all_basic_types(o: Iterable) -> bool:
    """Checks if all entries of the iterable are of a basic datatype (int, str, float).

    :param o: The iterable that should be checked.
    :return: True if all entries of the iterable are of a basic datatype.
    """
    for item in o:
        if not is_basic_type(item):
            return False
    return True


def _object_to_dict(o: Any) -> Union[None, int, float, str, List, Dict]:
    """
    Converts an object to a dictionary mapping from attribute name to value. That value can be a dictionary recursively,
    if the attribute is not a simple datatype. Lists and dictionaries are returned as-is.

    :param o: The object to inspect.
    :return: Returns the argument if the object is a basic datatype, otherwise a dictionary mapping from attribute
    name to value.
    """
    if is_basic_type(o):
        return o
    if isinstance(o, enum.Enum):
        return o.name
    if isinstance(o, list):
        if not all_basic_types(o):
            raise ValueError(f"Lists are only allowed to contain basic types (int, float, str), but got: {o}")
        return o
    if isinstance(o, dict):
        if not all_basic_types(o.keys()):
            raise ValueError(f"Dictionaries can only contain basic types (int, float, str) as keys, but got: {o}")
        if not all_basic_types(o.values()):
            raise ValueError(f"Dictionaries can only contain basic types (int, float, str) as values, but got: {o}")
        return o
    if o is None:
        return o
    try:
        fields = get_all_writable_attributes(o)
        return {field: _object_to_dict(value) for field, value in fields.items()}
    except ValueError as ex:
        raise ValueError(f"Unable to traverse object {o}: {ex}")


def object_to_dict(o: Any) -> Dict[str, Any]:
    """
    Converts an object to a dictionary mapping from attribute name to value. That value can be a dictionary recursively,
    if the attribute is not a simple datatype.
    This function only works on objects that are not basic datatype (i.e., classes). Private fields (name starting with
    underscores), or ones that appear to be constant or readonly are omitted. For attributes that are Enums, the
    case name is returned as a string.

    :param o: The object to inspect.
    :return: Returns the argument if the object is a basic datatype, otherwise a dictionary mapping from attribute
    name to value.
    :raises ValueError: If the argument is a basic datatype (int, str, float)
    """
    if is_basic_type(o):
        raise ValueError("This function can only be used on objects that are basic datatypes.")
    fields = get_all_writable_attributes(o)
    result = {}
    for field, value in fields.items():
        logging.debug(f"object_to_dict: Processing {field}")
        result[field] = _object_to_dict(value)
    return result


def object_to_yaml(o: Any) -> str:
    """
    Converts an object to a YAML string representation. This is done by recursively traversing all attributes and
    writing them out to YAML if they are basic datatypes.

    :param o: The object to inspect.
    :return: A string in YAML format.
    """
    yaml = YAML(typ='safe', pure=True)
    stream = StringIO()
<<<<<<< HEAD
    yaml.dump(object_to_dict(o), stream)
    result = stream.getvalue()
    stream.close()
    return result.strip()
=======
    yaml.default_flow_style = False
    yaml.dump(object_to_dict(o), stream)
    result = stream.getvalue()
    stream.close()
    return result
>>>>>>> 83df1490


def yaml_to_dict(s: str) -> Dict[str, Any]:
    """
    Interprets a string as YAML and returns the contents as a dictionary.

    :param s: The YAML string to parse.
    :return: A dictionary where the keys are the YAML field names, and values are either the YAML leaf node values,
    or dictionaries again.
    """
    stream = StringIO(s)
    yaml = YAML(typ='safe', pure=True)
    return yaml.load(stream=stream)


def _write_dict_to_object(o: Any, d: Dict[str, Any], traversed_fields: Optional[List] = None) -> List[str]:
    """
    Writes a dictionary of values into an object, assuming that the attributes of the object and the dictionary keys
    are in sync. For example, to write a dictionary {"foo": 1, "bar": "baz"} to an object, the object needs to have
    attributes "foo" and "bar".

    :param o: The object to write to.
    :param d: A dictionary mapping from attribute names to values or dictionaries recursively.
    :return: A list of error messages collected.
    """
    issues: List[str] = []
    traversed = traversed_fields or []

    def report_issue(name: str, message: str) -> None:
        full_field_name = ".".join(traversed + [name])
        issues.append(f"Attribute {full_field_name}: {message}")

    def try_set_field(name: str, value_to_write: Any) -> None:
        try:
            setattr(o, name, value_to_write)
        except Exception as ex:
            report_issue(name, f"Unable to set value {value_to_write}: {ex}")

    existing_attrs = get_all_writable_attributes(o)
    for name, value in existing_attrs.items():
        if name in d:
            value_to_write = d[name]
            t_value = type(value)
            t_value_to_write = type(value_to_write)
            if is_basic_type(value) and is_basic_type(value_to_write):
                if t_value != t_value_to_write:
                    report_issue(
                        name,
                        f"Skipped. Current value has type {t_value.__name__}, but trying to "
                        f"write {t_value_to_write.__name__}",
                    )
                try_set_field(name, value_to_write)
            elif isinstance(value, enum.Enum):
                if isinstance(value_to_write, str):
                    try:
                        enum_case = getattr(t_value, value_to_write)
                    except Exception:
                        report_issue(name, f"Skipped. Enum type {t_value.__name__} has no case {value_to_write}")
                    else:
                        try_set_field(name, enum_case)
                else:
                    report_issue(
                        name,
                        "Skipped. This is an Enum field. Can only write string values to that field "
                        f"(case name), but got value of type {t_value_to_write.__name__}",
                    )
            elif value is None or value_to_write is None:
                # We can't do much type checking if we get Nones. This is a potential source of errors.
                try_set_field(name, value_to_write)
            elif isinstance(value, List) and isinstance(value_to_write, List):
                try_set_field(name, value_to_write)
            elif isinstance(value, Dict) and isinstance(value_to_write, Dict):
                try_set_field(name, value_to_write)
            elif not is_basic_type(value) and isinstance(value_to_write, Dict):
                # For anything that is not a basic datatype, we expect that we get a dictionary of fields
                # recursively.
                new_issues = _write_dict_to_object(
                    getattr(o, name), value_to_write, traversed_fields=traversed + [name]
                )
                issues.extend(new_issues)
            else:
                report_issue(
                    name,
                    f"Skipped. Current value has type {t_value.__name__}, but trying to "
                    f"write {t_value_to_write.__name__}",
                )
        else:
            report_issue(name, "Present in the object, but missing in the dictionary.")

    return issues


def write_dict_to_object(o: Any, d: Dict[str, Any], strict: bool = True) -> None:
    """
    Writes a dictionary of values into an object, assuming that the attributes of the object and the dictionary keys
    are in sync. For example, to write a dictionary {"foo": 1, "bar": "baz"} to an object, the object needs to have
    attributes "foo" and "bar".

    :param strict: If True, any mismatch of field names will raise a ValueError. If False, only a warning will be
    printed. Note that the object may have been modified even if an error is raised.
    :param o: The object to write to.
    :param d: A dictionary mapping from attribute names to values or dictionaries recursively.
    """
    issues = _write_dict_to_object(o, d)
    if len(issues) == 0:
        return
    message = f"Unable to complete writing to the object: Found {len(issues)} problems. Please inspect console log."
    for issue in issues:
        logging.warning(issue)
    if strict:
        raise ValueError(message)
    else:
        logging.warning(message)


def write_yaml_to_object(o: Any, yaml_string: str, strict: bool = False) -> None:
    """
    Writes a serialized object in YAML format back into an object, assuming that the attributes of the object and
    the YAML field names are in sync.

    :param strict: If True, any mismatch of field names will raise a ValueError. If False, only a warning will be
    printed. Note that the object may have been modified even if an error is raised.
    :param o: The object to write to.
    :param yaml_string: A YAML formatted string with attribute names and values.
    """
    d = yaml_to_dict(yaml_string)
    write_dict_to_object(o, d, strict=strict)<|MERGE_RESOLUTION|>--- conflicted
+++ resolved
@@ -140,18 +140,11 @@
     """
     yaml = YAML(typ='safe', pure=True)
     stream = StringIO()
-<<<<<<< HEAD
-    yaml.dump(object_to_dict(o), stream)
-    result = stream.getvalue()
-    stream.close()
-    return result.strip()
-=======
     yaml.default_flow_style = False
     yaml.dump(object_to_dict(o), stream)
     result = stream.getvalue()
     stream.close()
     return result
->>>>>>> 83df1490
 
 
 def yaml_to_dict(s: str) -> Dict[str, Any]:
