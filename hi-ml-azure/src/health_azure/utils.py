#  ------------------------------------------------------------------------------------------
#  Copyright (c) Microsoft Corporation. All rights reserved.
#  Licensed under the MIT License (MIT). See LICENSE in the repo root for license information.
#  ------------------------------------------------------------------------------------------
"""
Utility functions for interacting with AzureML runs
"""
import hashlib
import json
import logging
import os
import re
import shutil
import sys
import tempfile
import time
from argparse import (_UNRECOGNIZED_ARGS_ATTR, OPTIONAL, SUPPRESS, ArgumentDefaultsHelpFormatter, ArgumentError,
                      ArgumentParser, Namespace)
from collections import defaultdict
from contextlib import contextmanager
from dataclasses import dataclass
from enum import Enum
from itertools import islice
from pathlib import Path
from typing import (Any, Callable, DefaultDict, Dict, Generator, Iterable, List, Optional, Set, Tuple, Type, TypeVar,
                    Union)

import conda_merge
import pandas as pd
import param

from azureml._restclient.constants import RunStatus
from azureml.core import Environment, Experiment, Run, Workspace, get_run
from azureml.core.authentication import InteractiveLoginAuthentication, ServicePrincipalAuthentication
from azureml.core.conda_dependencies import CondaDependencies
from azureml.core.run import _OfflineRun
from azureml.data.azure_storage_datastore import AzureBlobDatastore

from azure.ai.ml import MLClient
from azure.ai.ml.entities import Job
from azure.ai.ml.entities import Workspace as WorkspaceV2
from azure.ai.ml.entities import Environment as EnvironmentV2
from azure.core.credentials import TokenCredential
from azure.core.exceptions import ClientAuthenticationError, ResourceNotFoundError
from azure.identity import (ClientSecretCredential, DeviceCodeCredential,
                            DefaultAzureCredential, InteractiveBrowserCredential)


logger = logging.getLogger(__name__)

T = TypeVar("T")

EXPERIMENT_RUN_SEPARATOR = ":"
DEFAULT_UPLOAD_TIMEOUT_SECONDS: int = 36_000  # 10 Hours

# The version to use when creating an AzureML Python environment. We create all environments with a unique hashed
# name, hence version will always be fixed
ENVIRONMENT_VERSION = "1"

# Environment variables used for authentication
ENV_SERVICE_PRINCIPAL_ID = "HIML_SERVICE_PRINCIPAL_ID"
ENV_SERVICE_PRINCIPAL_PASSWORD = "HIML_SERVICE_PRINCIPAL_PASSWORD"
ENV_TENANT_ID = "HIML_TENANT_ID"

# Environment variables used for workspace selection
ENV_RESOURCE_GROUP = "HIML_RESOURCE_GROUP"
ENV_SUBSCRIPTION_ID = "HIML_SUBSCRIPTION_ID"
ENV_WORKSPACE_NAME = "HIML_WORKSPACE_NAME"

# Environment variables used for multi-node training
ENV_AZ_BATCHAI_MPI_MASTER_NODE = "AZ_BATCHAI_MPI_MASTER_NODE"
ENV_AZ_BATCH_MASTER_NODE = "AZ_BATCH_MASTER_NODE"
ENV_MASTER_ADDR = "MASTER_ADDR"
ENV_MASTER_IP = "MASTER_IP"
ENV_MASTER_PORT = "MASTER_PORT"
ENV_OMPI_COMM_WORLD_RANK = "OMPI_COMM_WORLD_RANK"
ENV_NODE_RANK = "NODE_RANK"
ENV_GLOBAL_RANK = "GLOBAL_RANK"
ENV_LOCAL_RANK = "LOCAL_RANK"
ENV_RANK = "RANK"
MASTER_PORT_DEFAULT = 6105

# Environment variables that affect job submission, in particular in builds
ENV_EXPERIMENT_NAME = "HIML_EXPERIMENT_NAME"

# Other Azure ML related variables
ENVIRONMENT_VERSION = "1"
FINAL_MODEL_FOLDER = "final_model"
MODEL_ID_KEY_NAME = "model_id"
PYTHON_ENVIRONMENT_NAME = "python_environment_name"
RUN_CONTEXT: Run = Run.get_context()
PARENT_RUN_CONTEXT = getattr(RUN_CONTEXT, "parent", None)
WORKSPACE_CONFIG_JSON = "config.json"

# Names for sections in a Conda environment definition
CONDA_NAME = "name"
CONDA_CHANNELS = "channels"
CONDA_DEPENDENCIES = "dependencies"
CONDA_PIP = "pip"

VALID_LOG_FILE_PATHS = [Path("user_logs/std_log.txt"), Path("azureml-logs/70_driver_log.txt")]

# By default, define several environment variables that work around known issues in the software stack
DEFAULT_ENVIRONMENT_VARIABLES = {
    "AZUREML_OUTPUT_UPLOAD_TIMEOUT_SEC": "3600",
    # Occasionally uploading data during the run takes too long, and makes the job fail. Default is 300.
    "AZUREML_RUN_KILL_SIGNAL_TIMEOUT_SEC": "900",
    "MKL_SERVICE_FORCE_INTEL": "1",
    # Switching to a new software stack in AML for mounting datasets
    "RSLEX_DIRECT_VOLUME_MOUNT": "true",
}


V2_INPUT_DATASET_PATTERN = r"--INPUT_\d[=| ]"
V2_OUTPUT_DATASET_PATTERN = r"--OUTPUT_\d[=| ]"

PathOrString = Union[Path, str]
# An AML v1 Run or an AML v2 Job
RunOrJob = Union[Run, Job]


class JobStatus(Enum):
    """String constants for the status of an AML v2 Job"""
    COMPLETED = "Completed"
    STARTING = "Starting"
    FAILED = "Failed"
    CANCELED = "Canceled"

    @classmethod
    def is_finished_state(cls, state_to_check: Optional[str]) -> bool:
        """Checks if the given state is a finished state"""
        return state_to_check in [cls.COMPLETED.value, cls.FAILED.value, cls.CANCELED.value]


class IntTuple(param.NumericTuple):
    """
    Parameter class that must always have integer values
    """

    def _validate(self, val: Any) -> None:
        """
        Check that input "val" is indeed a tuple of integers. If it is a tuple of some other type, raises
        a ValueError

        :param val: The value to be checked
        """
        super()._validate(val)
        if val is not None:
            for i, n in enumerate(val):
                if not isinstance(n, int):
                    raise ValueError(
                        f"{self.name}: tuple element at index {i} with value {n} in {val} is not an integer"
                    )


class GenericConfig(param.Parameterized):
    def __init__(self, should_validate: bool = True, throw_if_unknown_param: bool = False, **params: Any):
        """
        Instantiates the config class, ignoring parameters that are not overridable.

        :param should_validate: If True, the validate() method is called directly after init.
        :param throw_if_unknown_param: If True, raise an error if the provided "params" contains any key that does not
                                correspond to an attribute of the class.
        :param params: Parameters to set.
        """
        # check if illegal arguments are passed in
        legal_params = self.get_overridable_parameters()
        current_param_names = self.param.values().keys()
        illegal = [k for k, v in params.items() if (k in current_param_names) and (k not in legal_params)]

        if illegal:
            raise ValueError(
                "The following parameters cannot be overridden as they are either "
                f"readonly, constant, or private members : {illegal}"
            )
        if throw_if_unknown_param:
            # check if parameters not defined by the config class are passed in
            unknown = [k for k, v in params.items() if (k not in current_param_names)]
            if unknown:
                raise ValueError(f"The following parameters do not exist: {unknown}")
        # set known arguments
        super().__init__(**{k: v for k, v in params.items() if k in legal_params.keys()})
        if should_validate:
            self.validate()

    def validate(self) -> None:
        """
        Validation method called directly after init to be overridden by children if required
        """
        pass


def set_fields_and_validate(config: param.Parameterized, fields_to_set: Dict[str, Any], validate: bool = True) -> None:
    """
    Add further parameters and, if validate is True, validate. We first try set_param, but that
    fails when the parameter has a setter.

    :param config: The model configuration
    :param fields_to_set: A dictionary of key, value pairs where each key represents a parameter to be added
        and val represents its value
    :param validate: Whether to validate the value of the parameter after adding.
    """
    assert isinstance(config, param.Parameterized)
    for key, value in fields_to_set.items():
        try:
            config.set_param(key, value)
        except ValueError:
            setattr(config, key, value)
    if validate:
        config.validate()


def create_argparser(
    config: param.Parameterized,
    usage: Optional[str] = None,
    description: Optional[str] = None,
    epilog: Optional[str] = None
) -> ArgumentParser:
    """
    Creates an ArgumentParser with all fields of the given config that are overridable.

    :param config: The config whose parameters should be used to populate the argument parser
    :param usage: Brief information about correct usage that is printed if the script started with "--help". If not
    provided, this is auto-generated from the complete set of arguments.
    :param description: A description of the program that is printed if the script is started with "--help"
    :param epilog: A text that is printed after the argument details if the script is started with "--help"
    :return: ArgumentParser
    """
    assert isinstance(config, param.Parameterized)
    parser = ArgumentParser(
        formatter_class=ArgumentDefaultsHelpFormatter,
        usage=usage,
        description=description,
        epilog=epilog
    )
    _add_overrideable_config_args_to_parser(config, parser)
    return parser


def _add_overrideable_config_args_to_parser(config: param.Parameterized, parser: ArgumentParser) -> ArgumentParser:
    """
    Adds all overridable fields of the config class to the given argparser.
    Fields that are marked as readonly, constant or private are ignored.

    :param parser: Parser to add properties to.
    """

    def parse_bool(x: str) -> bool:
        """
        Parse a string as a bool. Supported values are case insensitive and one of:
        'on', 't', 'true', 'y', 'yes', '1' for True
        'off', 'f', 'false', 'n', 'no', '0' for False.

        :param x: string to test.
        :return: Bool value if string valid, otherwise a ValueError is raised.
        """
        sx = str(x).lower()
        if sx in ("on", "t", "true", "y", "yes", "1"):
            return True
        if sx in ("off", "f", "false", "n", "no", "0"):
            return False
        raise ValueError(f"Invalid value {x}, please supply one of True, true, false or False.")

    def _get_basic_type(_p: param.Parameter) -> Union[type, Callable]:
        """
        Given a parameter, get its basic Python type, e.g.: param.Boolean -> bool.
        Throw exception if it is not supported.

        :param _p: parameter to get type and nargs for.
        :return: Type
        """
        get_type: Callable
        if isinstance(_p, param.Boolean):
            get_type = parse_bool
        elif isinstance(_p, param.Integer):
            def to_int(x: str) -> int:
                return _p.default if x == "" else int(x)
            get_type = to_int
        elif isinstance(_p, param.Number):
            def to_float(x: str) -> float:
                return _p.default if x == "" else float(x)
            get_type = to_float
        elif isinstance(_p, param.String):
            get_type = str
        elif isinstance(_p, param.List):
            def to_list(x: str) -> List[Any]:
                return [_p.class_(item) for item in x.split(",") if item]
            get_type = to_list
        elif isinstance(_p, param.NumericTuple):

            def float_or_int(y: str) -> Union[int, float]:
                return int(y) if isinstance(_p, IntTuple) else float(y)

            def to_tuple(x: str) -> Tuple:
                return tuple([float_or_int(item) for item in x.split(",")])
            get_type = to_tuple
        elif isinstance(_p, param.ClassSelector):
            get_type = _p.class_
        elif isinstance(_p, CustomTypeParam):
            get_type = _p.from_string

        else:
            raise TypeError(f"Parameter of type {_p} is not supported")

        return get_type

    def add_boolean_argument(parser: ArgumentParser, k: str, p: param.Parameter) -> None:
        """
        Add a boolean argument.
        If the parameter default is False then allow --flag (to set it True) and --flag=Bool as usual.
        If the parameter default is True then allow --no-flag (to set it to False) and --flag=Bool as usual.

        :param parser: parser to add a boolean argument to.
        :param k: argument name.
        :param p: boolean parameter.
        """
        if not p.default:
            # If the parameter default is False then use nargs="?" (OPTIONAL).
            # This means that the argument is optional.
            # If it is not supplied, i.e. in the --flag mode, use the "const" value, i.e. True.
            # Otherwise, i.e. in the --flag=value mode, try to parse the argument as a bool.
            parser.add_argument("--" + k, help=p.doc, type=parse_bool, default=False, nargs=OPTIONAL, const=True)
        else:
            # If the parameter default is True then create an exclusive group of arguments.
            # Either --flag=value as usual
            # Or --no-flag to store False in the parameter k.
            group = parser.add_mutually_exclusive_group(required=False)
            group.add_argument("--" + k, help=p.doc, type=parse_bool)
            group.add_argument("--no-" + k, dest=k, action="store_false")
            parser.set_defaults(**{k: p.default})

    for k, p in get_overridable_parameters(config).items():
        # param.Booleans need to be handled separately, they are more complicated because they have
        # an optional argument.
        if isinstance(p, param.Boolean):
            add_boolean_argument(parser, k, p)
        else:
            parser.add_argument("--" + k, help=p.doc, type=_get_basic_type(p), default=p.default)

    return parser


@dataclass
class ParserResult:
    """
    Stores the results of running an argument parser, broken down into a argument-to-value dictionary,
    arguments that the parser does not recognize.
    """

    args: Dict[str, Any]
    unknown: List[str]
    overrides: Dict[str, Any]


def _create_default_namespace(parser: ArgumentParser) -> Namespace:
    """
    Creates an argparse Namespace with all parser-specific default values set.

    :param parser: The parser to work with.
    :return: the Namespace object
    """
    # This is copy/pasted from parser.parse_known_args
    namespace = Namespace()
    for action in parser._actions:
        if action.dest is not SUPPRESS:
            if not hasattr(namespace, action.dest):
                if action.default is not SUPPRESS:
                    setattr(namespace, action.dest, action.default)
    for dest in parser._defaults:
        if not hasattr(namespace, dest):
            setattr(namespace, dest, parser._defaults[dest])
    return namespace


def parse_arguments(
    parser: ArgumentParser, fail_on_unknown_args: bool = False, args: Optional[List[str]] = None
) -> ParserResult:
    """
    Parses a list of commandline arguments with a given parser. Returns results broken down into a full
    arguments dictionary, a dictionary of arguments that were set to non-default values, and unknown
    arguments.

    :param parser: The parser to use
    :param fail_on_unknown_args: If True, raise an exception if the parser encounters an argument that it does
        not recognize. If False, unrecognized arguments will be ignored, and added to the "unknown" field of
        the parser result.
    :param args: Arguments to parse. If not given, use those in sys.argv
    :return: The parsed arguments, and overrides
    """
    if args is None:
        args = sys.argv[1:]
    # The following code is a slightly modified version of what happens in parser.parse_known_args. This had to be
    # copied here because otherwise we would not be able to achieve the priority order that we desire.
    namespace = _create_default_namespace(parser)

    try:
        namespace, unknown = parser._parse_known_args(args, namespace)
        if hasattr(namespace, _UNRECOGNIZED_ARGS_ATTR):
            unknown.extend(getattr(namespace, _UNRECOGNIZED_ARGS_ATTR))
            delattr(namespace, _UNRECOGNIZED_ARGS_ATTR)
    except ArgumentError:
        parser.print_usage(sys.stderr)
        err = sys.exc_info()[1]
        parser._print_message(str(err), sys.stderr)
        raise
    # Parse the arguments a second time, without supplying defaults, to see which arguments actually differ
    # from defaults.
    namespace_without_defaults, _ = parser._parse_known_args(args, Namespace())
    parsed_args = vars(namespace).copy()
    overrides = vars(namespace_without_defaults).copy()
    if len(unknown) > 0 and fail_on_unknown_args:
        raise ValueError(f"Unknown arguments: {unknown}")
    return ParserResult(
        args=parsed_args,
        unknown=unknown,
        overrides=overrides,
    )


def parse_args_and_update_config(config: Any, args: List[str]) -> Any:
    """
    Given a model config and a list of command line arguments, creates an argparser, adds arguments from the config
    parses the list of provided args and updates the config accordingly. Returns the updated config

    :param config: The model configuration
    :param args: A list of command line args to parse
    :return: The config, updated with the values of the provided args
    """
    parser = create_argparser(config)
    parser_results = parse_arguments(parser, args=args)
    _ = apply_overrides(config, parser_results.args)
    return config


def get_overridable_parameters(config: Any) -> Dict[str, param.Parameter]:
    """
    Get properties that are not constant, readonly or private (eg: prefixed with an underscore).

    :param config: The model configuration
    :return: A dictionary of parameter names and their definitions.
    """
    assert isinstance(config, param.Parameterized)
    return dict((k, v) for k, v in config.param.params().items() if reason_not_overridable(v) is None)


def reason_not_overridable(value: param.Parameter) -> Optional[str]:
    """
    Given a parameter, check for attributes that denote it is not overrideable (e.g. readonly, constant,
    private etc). If such an attribute exists, return a string containing a single-word description of the
    reason. Otherwise returns None.

    :param value: a parameter value
    :return: None if the parameter is overridable; otherwise a one-word string explaining why not.
    """
    if value.readonly:
        return "readonly"
    elif value.constant:
        return "constant"
    elif is_private_field_name(value.name):
        return "private"
    elif isinstance(value, param.Callable):
        return "callable"
    return None


def apply_overrides(
    config: Any,
    overrides_to_apply: Optional[Dict[str, Any]],
    should_validate: bool = False,
    keys_to_ignore: Optional[Set[str]] = None,
) -> Dict[str, Any]:
    """
    Applies the provided `values` overrides to the config.
    Only properties that are marked as overridable are actually overwritten.

    :param config: The model configuration
    :param overrides_to_apply: A dictionary mapping from field name to value.
    :param should_validate: If true, run the .validate() method after applying overrides.
    :param keys_to_ignore: keys to ignore in reporting failed overrides. If None, do not report.
    :return: A dictionary with all the fields that were modified.
    """

    def _apply(_overrides: Optional[Dict[str, Any]]) -> Dict[str, Any]:
        applied: Dict[str, Any] = {}
        if _overrides is not None:
            overridable_parameters = get_overridable_parameters(config).keys()
            for k, v in _overrides.items():
                if k in overridable_parameters:
                    applied[k] = v
                    setattr(config, k, v)

        return applied

    actual_overrides = _apply(overrides_to_apply)
    if keys_to_ignore is not None:
        report_on_overrides(config, overrides_to_apply, keys_to_ignore)  # type: ignore
    if should_validate:
        config.validate()
    return actual_overrides


def report_on_overrides(config: Any, overrides_to_apply: Dict[str, Any], keys_to_ignore: Set[str]) -> None:
    """
    Logs a warning for every parameter whose value is not as given in "overrides_to_apply", other than those
    in keys_to_ignore.

    :param config: The model configuration
    :param overrides_to_apply: override dictionary, parameter names to values
    :param keys_to_ignore: set of dictionary keys not to report on
    """
    assert isinstance(config, param.Parameterized)
    current_params = config.param.params()
    for key, desired in overrides_to_apply.items():
        if key in keys_to_ignore:
            continue
        actual = getattr(config, key, None)
        if actual == desired:
            continue
        if key not in current_params:
            reason = "parameter is undefined"
        else:
            val = current_params[key]
            reason = reason_not_overridable(val)  # type: ignore
            if reason is None:
                reason = "for UNKNOWN REASONS"
            else:
                reason = f"parameter is {reason}"
        # We could raise an error here instead - to be discussed.
        logging.warning(f"Override {key}={desired} failed: {reason} in class {config.__class__.name}")


def create_from_matching_params(from_object: param.Parameterized, cls_: Type[T]) -> T:
    """
    Creates an object of the given target class, and then copies all attributes from the `from_object` to
    the newly created object, if there is a matching attribute. The target class must be a subclass of
    param.Parameterized.

    :param from_object: The object to read attributes from.
    :param cls_: The name of the class for the newly created object.
    :return: An instance of cls_
    """
    c = cls_()
    if not isinstance(c, param.Parameterized):
        raise ValueError(f"The created object must be a subclass of param.Parameterized, but got {type(c)}")
    for param_name, p in c.param.params().items():  # type: ignore
        if not p.constant and not p.readonly:
            setattr(c, param_name, getattr(from_object, param_name))
    return c


def create_v2_job_command_line_args_from_params(script_params: List[str]) -> str:
    """Given a list of parameters as passed in from the command line, create a string that can be passed as a command
    to execute a v2 AzureML job. Specifically, wraps any parameter string that contain double or single quotes in the
    opposite type of quote to avoid escaping issues. E.g. --param1=['foo1', 'foo2'] becomes "--param1=['foo1', 'foo2']".

    :param script_params: List of params, e.g. ["--param1", "--param2==foo"]
    :raises ValueError: If a single parameter contains both a single quote and a double quote.
    :return: The command line arguments as a v2 job-acceptable string.
    """

    parsed_cmd_strings: List[str] = []
    for script_param in script_params:
        if "'" in script_param and '"' in script_param:
            raise ValueError(
                f"Script parameters cannot contain both single and double quotes. Problematic parameter: {script_param}"
            )
        elif "'" in script_param:
            parsed_cmd_strings.append(f'"{script_param}"')
        elif '"' in script_param:
            parsed_cmd_strings.append(f"'{script_param}'")
        else:
            parsed_cmd_strings.append(f'{script_param}')

    return " ".join(parsed_cmd_strings)


class CustomTypeParam(param.Parameter):
    def _validate(self, val: Any) -> None:
        """
        Validate that the input "val" has the expected format. For example, if this custom type should represent a
        list, verify here that it is so.

        :param val: the value to be verified
        """
        super()._validate(val)

    def from_string(self, x: str) -> Any:
        """
        Base method for taking an input string and returning it evaluated as its expected type (e.g. from_string("3")
        would most likely return int("3")"

        :param x: The string to be evaluated
        :return: The evaluated format of the string
        """
        raise NotImplementedError()


class ListOrDictParam(CustomTypeParam):
    """
    Wrapper class to allow either a List or Dict inside of a Parameterized object.
    """

    def _validate(self, val: Any) -> None:
        """
        Checks that input "val" is indeed a List or Dict object

        :param val: the value to be checked
        """

        if val is None:
            if not self.allow_None:
                raise ValueError("Value must not be None")
            else:
                return
        if not (isinstance(val, List) or isinstance(val, Dict)):
            raise ValueError(f"{val} must be an instance of List or Dict, found {type(val)}")
        super()._validate(val)

    def from_string(self, x: str) -> Union[Dict, List]:
        """
        Parse a string as either a dictionary or list or, if not possible, raise a ValueError.

        For example:
            - from_string('{"x":3, "y":2}') will return a dictionary object
            - from_string('["a", "b", "c"]') will return a list object
            - from_string("['foo']") will return a list object
            - from_string('["foo","bar"') will raise an Exception (missing close bracket)
            - from_string({'learning':3"') will raise an Exception (missing close bracket)

        :param x: the string to parse
        :return: a List or Dict object, as evaluated from the input string
        """
        if x.startswith("{") or x.startswith("["):
            res = json.loads(x.replace("'", '"'))
        else:
            res = [str(item) for item in x.split(",")]
        if isinstance(res, Dict):
            return res
        elif isinstance(res, List):
            return res
        else:
            raise ValueError("Parameter should resolve to List or Dict")


class RunIdOrListParam(CustomTypeParam):
    """
    Wrapper class to allow either a List or string inside of a Parameterized object.
    """

    def _validate(self, val: Any) -> None:
        """
        Checks that the input "val" is indeed a non-empty list or string

        :param val: The value to check
        """
        if val is None:
            if not self.allow_None:
                raise ValueError("Value must not be None")
            else:
                return
        if len(val) == 0 or not (isinstance(val, str) or isinstance(val, list)):
            raise ValueError(f"{val} must be an instance of List or string, found {type(val)}")
        super()._validate(val)

    def from_string(self, x: str) -> List[str]:
        """
        Given a string representing one or more run_ids, first attempts to split into a list, and then
        evaluates each item in the list as a genuine run id

        :param x: The string to evaluate
        :return: a list of one or more strings representing run ids
        """
        res = [str(item) for item in x.split(",")]
        return [determine_run_id_type(x) for x in res]


def is_private_field_name(name: str) -> bool:
    """
    A private field is any Python class member that starts with an underscore eg: _hello

    :param name: a string representing the name of the class member
    """
    return name.startswith("_")


def determine_run_id_type(run_or_recovery_id: str) -> str:
    """
    Determine whether a run id is of type "run id" or "run recovery id". Run recovery ideas take the form
    "experiment_name:run_id". If the input
    string takes the format of a run recovery id, only the run id part will be returned. If it is a run id already,
    it will be returned without transformation.

    :param run_or_recovery_id: The id to determine as either a run id or a run recovery id
    :return: A string representing the run id
    """
    if run_or_recovery_id is None:
        raise ValueError("Expected run_id or run_recovery_id but got None")
    parts = run_or_recovery_id.split(EXPERIMENT_RUN_SEPARATOR)
    if len(parts) > 1:
        # return only the run_id, which comes after the colon
        return parts[1]
    return run_or_recovery_id


def find_file_in_parent_folders(file_name: str, stop_at_path: List[Path],
                                start_at_path: Optional[Path] = None) -> Optional[Path]:
    """Searches for a file of the given name in the current working directory, or any of its parent folders.
    Searching stops if either the file is found, or no parent folder can be found, or the search has reached any
    of the given folders in stop_at_path.

    :param file_name: The name of the file to find.
    :param stop_at_path: A list of folders. If any of them is reached, search stops.
    :param start_at_path: An optional path to the directory in which to start searching. If not supplied,
        will use the current working directory.
    :return: The absolute path of the file if found, or None if it was not found.
    """
    start_at_path = start_at_path or Path.cwd()

    def return_file_or_parent(start_at: Path) -> Optional[Path]:
        logging.debug(f"Searching for file {file_name} in {start_at}")
        expected = start_at / file_name
        if expected.is_file() and expected.name == file_name:
            return expected
        if start_at.parent == start_at or start_at in stop_at_path:
            return None
        return return_file_or_parent(start_at.parent)

    return return_file_or_parent(start_at=start_at_path)


def find_file_in_parent_to_pythonpath(file_name: str) -> Optional[Path]:
    """
    Recurse up the file system, starting at the current working directory, to find a file. Stop when we hit
    any of the folders in PYTHONPATH.

    :param file_name: The file name of the file to find.
    :return: The path to the file, or None if it cannot be found.
    """
    pythonpaths: List[Path] = []
    if "PYTHONPATH" in os.environ:
        pythonpaths = [Path(path_string) for path_string in os.environ["PYTHONPATH"].split(os.pathsep)]
    return find_file_in_parent_folders(file_name=file_name, stop_at_path=pythonpaths)


def get_workspace(aml_workspace: Optional[Workspace] = None, workspace_config_path: Optional[Path] = None) -> Workspace:
    """
    Retrieve an Azure ML Workspace by going through the following steps:

      1. If the function has been called from inside a run in AzureML, it returns the current AzureML workspace.

      2. If a Workspace object has been provided in the `aml_workspace` argument, return that.

      3. If a path to a Workspace config file has been provided, load the workspace according to that config file.

      4. If a Workspace config file is present in the current working directory or one of its parents, load the
        workspace according to that config file.

      5. If 3 environment variables are found, use them to identify the workspace (`HIML_RESOURCE_GROUP`,
        `HIML_SUBSCRIPTION_ID`, `HIML_WORKSPACE_NAME`)

    If none of the above succeeds, an exception is raised.

    :param aml_workspace: If provided this is returned as the AzureML Workspace.
    :param workspace_config_path: If not provided with an AzureML Workspace, then load one given the information in this
        config
    :return: An AzureML workspace.
    :raises ValueError: If none of the available options for accessing the workspace succeeds.
    :raises FileNotFoundError: If the workspace config file is given in `workspace_config_path`, but is not present.
    """
    if is_running_in_azure_ml(RUN_CONTEXT):
        return RUN_CONTEXT.experiment.workspace

    # If aml_workspace has been provided, use that
    if aml_workspace:
        return aml_workspace

    if workspace_config_path is None:
        logging.info(f"Trying to locate the workspace config file '{WORKSPACE_CONFIG_JSON}' in the current folder "
                     "and its parent folders")
        workspace_config_path = find_file_in_parent_to_pythonpath(WORKSPACE_CONFIG_JSON)
        if workspace_config_path:
            logging.info(f"Using the workspace config file {str(workspace_config_path.absolute())}")

    auth = get_authentication()
    if workspace_config_path is not None:
        if not workspace_config_path.is_file():
            raise FileNotFoundError(f"Workspace config file does not exist: {workspace_config_path}")
        workspace = Workspace.from_config(path=str(workspace_config_path), auth=auth)
        logging.info(f"Logged into AzureML workspace {workspace.name} as specified in config file "
                     f"{workspace_config_path}")
        return workspace

    logging.info("Trying to load the environment variables that define the workspace.")
    workspace_name = get_secret_from_environment(ENV_WORKSPACE_NAME, allow_missing=True)
    subscription_id = get_secret_from_environment(ENV_SUBSCRIPTION_ID, allow_missing=True)
    resource_group = get_secret_from_environment(ENV_RESOURCE_GROUP, allow_missing=True)
    if bool(workspace_name) and bool(subscription_id) and bool(resource_group):
        workspace = Workspace.get(
            name=workspace_name, auth=auth, subscription_id=subscription_id, resource_group=resource_group
        )
        logging.info(f"Logged into AzureML workspace {workspace.name} as specified by environment variables")
        return workspace

    raise ValueError("Tried all ways of identifying the workspace, but failed. Please provide a workspace config "
                     f"file {WORKSPACE_CONFIG_JSON} or set the environment variables {ENV_RESOURCE_GROUP}, "
                     f"{ENV_SUBSCRIPTION_ID}, and {ENV_WORKSPACE_NAME}.")


def create_run_recovery_id(run: Run) -> str:
    """
     Creates a unique ID for a run, from which the experiment name and the run ID can be re-created

    :param run: an instantiated run.
    :return: recovery id for a given run in format: [experiment name]:[run id]
    """
    return str(run.experiment.name + EXPERIMENT_RUN_SEPARATOR + run.id)


def split_recovery_id(id_str: str) -> Tuple[str, str]:
    """
    Splits a run ID into the experiment name and the actual run.
    The argument can be in the format 'experiment_name:run_id',
    or just a run ID like user_branch_abcde12_123. In the latter case, everything before the last
    two alphanumeric parts is assumed to be the experiment name.

    :param id_str: The string run ID.
    :return: experiment name and run name
    """
    components = id_str.strip().split(EXPERIMENT_RUN_SEPARATOR)
    if len(components) > 2:
        raise ValueError(f"recovery_id must be in the format: 'experiment_name:run_id', but got: {id_str}")
    elif len(components) == 2:
        return components[0], components[1]
    else:
        recovery_id_regex = r"^(\w+)_\d+_[0-9a-f]+$|^(\w+)_\d+$"
        match = re.match(recovery_id_regex, id_str)
        if not match:
            raise ValueError(f"The recovery ID was not in the expected format: {id_str}")
        return (match.group(1) or match.group(2)), id_str


def fetch_run(workspace: Workspace, run_recovery_id: str) -> Run:
    """
    Finds an existing run in an experiment, based on a recovery ID that contains the experiment ID and the actual RunId.
    The run can be specified either in the experiment_name:run_id format, or just the run_id.

    :param workspace: the configured AzureML workspace to search for the experiment.
    :param run_recovery_id: The Run to find. Either in the full recovery ID format, experiment_name:run_id or
        just the run_id
    :return: The AzureML run.
    """
    experiment, run = split_recovery_id(run_recovery_id)
    try:
        experiment_to_recover = Experiment(workspace, experiment)
    except Exception as ex:
        raise Exception(f"Unable to retrieve run {run} in experiment {experiment}: {str(ex)}")
    run_to_recover = fetch_run_for_experiment(experiment_to_recover, run)
    logging.info(f"Fetched run #{run_to_recover.number} {run} from experiment {experiment}.")
    return run_to_recover


def fetch_run_for_experiment(experiment_to_recover: Experiment, run_id: str) -> Run:
    """
    Gets an AzureML Run object for a given run ID in an experiment.

    :param experiment_to_recover: an experiment
    :param run_id: a string representing the Run ID of one of the runs of the experiment
    :return: the run matching run_id_or_number; raises an exception if not found
    """
    try:
        return get_run(experiment=experiment_to_recover, run_id=run_id, rehydrate=True)
    except Exception:
        available_runs = experiment_to_recover.get_runs()
        available_ids = ", ".join([run.id for run in available_runs])
        raise Exception(
            f"Run {run_id} not found for experiment: {experiment_to_recover.name}. Available runs are: {available_ids}"
        )


def get_authentication() -> Union[InteractiveLoginAuthentication, ServicePrincipalAuthentication]:
    """
    Creates a service principal authentication object with the application ID stored in the present object. The
    application key is read from the environment.

    :return: A ServicePrincipalAuthentication object that has the application ID and key or None if the key is not
        present
    """
    service_principal_id = get_secret_from_environment(ENV_SERVICE_PRINCIPAL_ID, allow_missing=True)
    tenant_id = get_secret_from_environment(ENV_TENANT_ID, allow_missing=True)
    service_principal_password = get_secret_from_environment(ENV_SERVICE_PRINCIPAL_PASSWORD, allow_missing=True)
    # Check if all 3 environment variables are set
    if bool(service_principal_id) and bool(tenant_id) and bool(service_principal_password):
        logging.info("Found all necessary environment variables for Service Principal authentication.")
        return ServicePrincipalAuthentication(
            tenant_id=tenant_id,
            service_principal_id=service_principal_id,
            service_principal_password=service_principal_password,
        )
    logging.info(
        "Using interactive login to Azure. To use Service Principal authentication, set the environment "
        f"variables {ENV_SERVICE_PRINCIPAL_ID}, {ENV_SERVICE_PRINCIPAL_PASSWORD}, and {ENV_TENANT_ID}"
    )
    return InteractiveLoginAuthentication()


def get_secret_from_environment(name: str, allow_missing: bool = False) -> Optional[str]:
    """
    Gets a password or key from the secrets file or environment variables.

    :param name: The name of the environment variable to read. It will be converted to uppercase.
    :param allow_missing: If true, the function returns None if there is no entry of the given name in any of the
        places searched. If false, missing entries will raise a ValueError.
    :return: Value of the secret. None, if there is no value and allow_missing is True.
    """
    name = name.upper()
    value = os.environ.get(name, None)
    if not value and not allow_missing:
        raise ValueError(f"There is no value stored for the secret named '{name}'")
    return value


def to_azure_friendly_string(x: Optional[str]) -> Optional[str]:
    """
    Given a string, ensure it can be used in Azure by replacing everything apart from a-z, A-Z, 0-9, or _ with _,
    and replace multiple _ with a single _.

    :param x: Optional string to be converted.
    :return: Converted string, if one supplied. None otherwise.
    """
    if x is None:
        return x
    else:
        return re.sub("_+", "_", re.sub(r"\W+", "_", x))


def _log_conda_dependencies_stats(conda: CondaDependencies, message_prefix: str) -> None:
    """
    Write number of conda and pip packages to logs.

    :param conda: A conda dependencies object
    :param message_prefix: A message to prefix to the log string.
    """
    conda_packages_count = len(list(conda.conda_packages))
    pip_packages_count = len(list(conda.pip_packages))
    logging.info(f"{message_prefix}: {conda_packages_count} conda packages, {pip_packages_count} pip packages")
    logging.debug("  Conda packages:")
    for p in conda.conda_packages:
        logging.debug(f"    {p}")
    logging.debug("  Pip packages:")
    for p in conda.pip_packages:
        logging.debug(f"    {p}")


def _split_dependency(dep_str: str) -> Tuple[str, ...]:
    """Splits a string like those coming from PIP constraints into 3 parts: package name, operator, version.
    The operator and version fields can be empty if no constraint is found at all

    :param dep_str: A pip constraint string, like "package-name>=1.0.1"
    :return: A tuple of [package name, operator, version]
    """
    parts: List[str] = re.split('(<=|==|=|>=|<|>|;)', dep_str)
    if len(parts) == 1:
        return (parts[0].strip(), "", "")
    if len(parts) >= 3:
        return tuple(p.strip() for p in parts)
    raise ValueError(f"Unable to split this package string: {dep_str}")


class PackageDependency:
    """Class to hold information from a single line of a conda/pip environment file  (i.e. a single package spec)"""

    def __init__(self, dependency_str: str) -> None:
        self.package_name = ""
        self.operator = ""
        self.version = ""
        self._split_dependency_str(dependency_str)

    def _split_dependency_str(self, dependency_str: str) -> None:
        """
        Split the requirement string into package name, and optionally operator (e.g. ==, > etc) and version
        if available, and store these values

        :param dependency_str: A conda/pip constraint string, like "package-name>=1.0.1"
        """
        parts = _split_dependency(dependency_str)
        self.package_name = parts[0]
        self.operator = parts[1]
        self.version = parts[2]
        self.suffix = ''.join(parts[3:]) if len(parts) > 3 else ""

    def name_operator_version_str(self) -> str:
        """Concatenate the stored package name, operator and version and return it"""
        return f"{self.package_name}{self.operator}{self.version}{self.suffix}"


class PinnedOperator(Enum):
    CONDA = "="
    PIP = "=="


def _resolve_package_clash(duplicate_dependencies: List[PackageDependency], pinned_operator: PinnedOperator
                           ) -> PackageDependency:
    """Given a list of duplicate package names with conflicting versions, if exactly one of these
    is pinned, return that, otherwise raise a ValueError

    :param duplicate_dependencies: a list of PackageDependency objects with the same package name
    :raises ValueError: if none of the depencencies specify a pinned version
    :return: A single PackageDependency object specifying a pinned version (e.g. 'pkg==0.1')
    """
    found_pinned_dependecy = None
    for dependency in duplicate_dependencies:
        if dependency.operator == pinned_operator.value:
            if not found_pinned_dependecy:
                found_pinned_dependecy = dependency
            else:
                raise ValueError(f"Found more than one pinned dependency for package: {dependency.package_name}")
    if found_pinned_dependecy:
        return found_pinned_dependecy
    else:
        num_clashes = len(duplicate_dependencies)
        pkg_name = duplicate_dependencies[0].package_name
        raise ValueError(
            f"Encountered {num_clashes} requirements for package {pkg_name}, none of which specify"
            " a pinned version.")


def _resolve_dependencies(all_dependencies: Dict[str, List[PackageDependency]], pinned_operator: PinnedOperator
                          ) -> List[PackageDependency]:
    """Apply conflict resolution for pip package versions. Given a dictionary of package name: PackageDependency
    objects, applies the following logic:
        - if the package only appears once in all definitions, keep that package version
        - if the package appears in multiple definitions, and is pinned only once, keep that package version
        - otherwise, raise a ValueError

    :param all_dependencies: a dictionary of package name: list of PackageDependency objects including description of
        the specified names and versions for that package
    :return: a list of unique PackageDependency objects
    """
    unique_dependencies = []
    for dep_name, dep_list in all_dependencies.items():
        if len(dep_list) == 1:
            keep_dependency = dep_list[0]
            unique_dependencies.append(keep_dependency)
        else:
            keep_dependency = _resolve_package_clash(dep_list, pinned_operator)
            unique_dependencies.append(keep_dependency)
    return unique_dependencies


def _retrieve_unique_deps(dependencies: List[str], pinned_operator: PinnedOperator) -> List[str]:
    """
    Given a list of conda dependencies, which may contain duplicate versions
    of the same package name with the same or different versions, returns a
    list of them where each package name occurs only once. If a
    package name appears more than once, a simple resolution strategy will be applied:
    If any of the versions is listed with an equality constraint, that will be kept, irrespective
    of the other constraints, even if they clash with the equality constraint. Multiple equality
    constraints raise an error.

    :param dependencies: the original list of package names to deduplicate
    :return: a list of package specifications in which each package name occurs only once
    """
    all_deps: DefaultDict[str, List[PackageDependency]] = defaultdict()
    for dep in dependencies:
        dependency = PackageDependency(dep)

        dependency_name = dependency.package_name
        if dependency_name in all_deps:
            all_deps[dependency_name].append(dependency)
        else:
            all_deps[dependency_name] = [dependency]

    unique_deps: List[PackageDependency] = _resolve_dependencies(all_deps, pinned_operator)

    unique_deps_list = [dep.name_operator_version_str() for dep in unique_deps]
    return unique_deps_list


def _get_pip_dependencies(parsed_yaml: Any) -> Optional[Tuple[int, List[Any]]]:
    """Gets the first pip dependencies section of a Conda yaml file. Returns the index at which the pip section
    was found, and the pip section itself. If no pip section was found, returns None

    :param parsed_yaml: the conda yaml file to get the pip requirements from
    :return: the index at which the pip section was found, and the pip section itself
    """
    if CONDA_DEPENDENCIES in parsed_yaml:
        for i, dep in enumerate(parsed_yaml.get(CONDA_DEPENDENCIES)):
            if isinstance(dep, dict) and CONDA_PIP in dep:
                return i, dep[CONDA_PIP]
    return None


def is_pip_include_dependency(package: str) -> bool:
    """Returns True if the given package name (as used in a Conda environment file) relies on PIP includes,
    in the format "-r requirements.txt"

    :param package: The name of the PIP dependency to check.
    :return: True if the package name is a PIP include statement.
    """
    return package.strip().startswith("-r ")


def is_conda_file_with_pip_include(conda_file: Path) -> Tuple[bool, Dict]:
    """Checks if the given Conda environment file uses the "include" syntax in the pip section, like
    `-r requirements.txt`. If it uses pip includes, the function returns True and a modified Conda yaml
    without all the pip include statements. If no pip include statements are found, False is returned and the
    unmodified Conda yaml.

    :param conda_file: The path of a Conda environment file.
    :return: True if the file uses pip includes, False if not. Seconda return value is the modified Conda environment
    without the PIP include statements.
    """
    conda_yaml = conda_merge.read_file(str(conda_file))
    pip_dep = _get_pip_dependencies(conda_yaml)
    if pip_dep is not None:
        pip_index, pip = pip_dep
        pip_without_include = [package for package in pip if not is_pip_include_dependency(package)]
        if len(pip) != len(pip_without_include):
            if len(pip_without_include) == 0:
                # Avoid empty PIP dependencies section, this causes a failure in conda_merge
                conda_yaml.get(CONDA_DEPENDENCIES).pop(pip_index)
            else:
                conda_yaml.get(CONDA_DEPENDENCIES)[pip_index] = {CONDA_PIP: pip_without_include}
            return True, conda_yaml
    return False, conda_yaml


def generate_unique_environment_name(environment_description_string: str) -> str:
    """
    Generates a unique environment name beginning with "HealthML" and ending with a hash string generated
    from the environment description.

    :param environment_description_string: String to be hashed that should include everything that can
        reasonably change between environments.
    :return: A string representing the unique environment name.
    """

    sha1 = hashlib.sha1(environment_description_string.encode("utf8"))
    overall_hash = sha1.hexdigest()[:32]
    unique_env_name = f"HealthML-{overall_hash}"
    return unique_env_name


def create_python_environment(
    conda_environment_file: Path,
    pip_extra_index_url: str = "",
    workspace: Optional[Workspace] = None,
    private_pip_wheel_path: Optional[Path] = None,
    docker_base_image: str = "",
) -> Environment:
    """
    Creates a description for the Python execution environment in AzureML, based on the arguments.
    The environment will have a name that uniquely identifies it (it is based on hashing the contents of the
    Conda file, the docker base image, environment variables and private wheels.

    :param docker_base_image: The Docker base image that should be used when creating a new Docker image.
    :param pip_extra_index_url: If provided, use this PIP package index to find additional packages when building
        the Docker image.
    :param workspace: The AzureML workspace to work in, required if private_pip_wheel_path is supplied.
    :param private_pip_wheel_path: If provided, add this wheel as a private package to the AzureML environment.
    :param conda_environment_file: The file that contains the Conda environment definition.
    """
    conda_dependencies = CondaDependencies(conda_dependencies_file_path=conda_environment_file)
    yaml_contents = conda_environment_file.read_text()
    if pip_extra_index_url:
        # When an extra-index-url is supplied, swap the order in which packages are searched for.
        # This is necessary if we need to consume packages from extra-index that clash with names of packages on
        # pypi
        conda_dependencies.set_pip_option(f"--index-url {pip_extra_index_url}")
        conda_dependencies.set_pip_option("--extra-index-url https://pypi.org/simple")
    # See if this package as a whl exists, and if so, register it with AzureML environment.
    if private_pip_wheel_path is not None:
        if not private_pip_wheel_path.is_file():
            raise FileNotFoundError(f"Cannot add private wheel: {private_pip_wheel_path} is not a file.")
        if workspace is None:
            raise ValueError("To use a private pip wheel, an AzureML workspace must be provided.")
        whl_url = Environment.add_private_pip_wheel(
            workspace=workspace, file_path=str(private_pip_wheel_path), exist_ok=True
        )
        conda_dependencies.add_pip_package(whl_url)
        logging.info(f"Added add_private_pip_wheel {private_pip_wheel_path} to AzureML environment.")
    # Create a name for the environment that will likely uniquely identify it. AzureML does hashing on top of that,
    # and will re-use existing environments even if they don't have the same name.
    env_description_string = "\n".join(
        [
            yaml_contents,
            docker_base_image,
            # Changing the index URL can lead to differences in package version resolution
            pip_extra_index_url,
            # Use the path of the private wheel as a proxy. This could lead to problems if
            # a new environment uses the same private wheel file name, but the wheel has different
            # contents. In hi-ml PR builds, the wheel file name is unique to the build, so it
            # should not occur there.
            str(private_pip_wheel_path),
        ]
    )
    # Python's hash function gives different results for the same string in different python instances,
    # hence need to use hashlib
    unique_env_name = generate_unique_environment_name(env_description_string)
    env = Environment(name=unique_env_name)
    env.python.conda_dependencies = conda_dependencies
    if docker_base_image:
        env.docker.base_image = docker_base_image
    return env


def register_environment(workspace: Workspace, environment: Environment) -> Environment:
    """
    Try to get the AzureML environment by name and version from the AzureML workspace. If it succeeds, return that
    environment object. If that fails, register the environment on the workspace. If the version is not specified
    on the environment object, uses the value of ENVIRONMENT_VERSION.

    :param workspace: The AzureML workspace to use.
    :param environment: An AzureML execution environment.
    :return: An AzureML Environment object. If the environment did already exist on the workspace, returns that,
        otherwise returns the newly registered environment.
    """
    try:
        env = Environment.get(workspace, name=environment.name, version=environment.version)
        logging.info(f"Using existing Python environment '{env.name}' with version '{env.version}'.")
        return env
    # If environment doesn't exist, AML raises a generic Exception
    except Exception:  # type: ignore
        if environment.version is None:
            environment.version = ENVIRONMENT_VERSION
        logging.info(
            f"Python environment '{environment.name}' does not yet exist, creating and registering it"
            f" with version '{environment.version}'"
        )
        return environment.register(workspace)


def create_python_environment_v2(
    conda_environment_file: Path,
    pip_extra_index_url: str = "",
    private_pip_wheel_path: Optional[Path] = None,
    docker_base_image: str = ""
) -> EnvironmentV2:
    """
    Creates a description for the V2 Python execution environment in AzureML, based on the arguments.
    The environment will have a name that uniquely identifies it (it is based on hashing the contents of the
    Conda file, the docker base image, environment variables and private wheels.

    :param docker_base_image: The Docker base image that should be used when creating a new Docker image.
    :param pip_extra_index_url: If provided, use this PIP package index to find additional packages when building
        the Docker image.
    :param private_pip_wheel_path: If provided, add this wheel as a private package to the AzureML environment.
    :param conda_environment_file: The file that contains the Conda environment definition.
    :return: A v2 Azure ML Environment object
    """
    yaml_contents = conda_environment_file.read_text()
    environment_description_string = "\n".join(
        [
            yaml_contents,
            docker_base_image,
            # Changing the index URL can lead to differences in package version resolution
            pip_extra_index_url,
            # Use the path of the private wheel as a proxy. This could lead to problems if
            # a new environment uses the same private wheel file name, but the wheel has different
            # contents. In hi-ml PR builds, the wheel file name is unique to the build, so it
            # should not occur there.
            str(private_pip_wheel_path),
        ]
    )
    unique_env_name = generate_unique_environment_name(environment_description_string)
    environment = EnvironmentV2(
        image=docker_base_image,
        name=unique_env_name + "-v2",
        conda_file=conda_environment_file,
    )
    return environment


def register_environment_v2(environment: EnvironmentV2, ml_client: MLClient) -> EnvironmentV2:
    """
    Try to get the v2 AzureML environment by name and version from the AzureML workspace. If it succeeds, return that
    environment object. If that fails, register the environment with the MLClient.

    :param ml_client: An AzureML MLClient object.
    :param environment: An AzureML execution environment.
    :return: A v2 AzureML Environment object. If the environment did already exist on the workspace, returns that,
        otherwise returns the newly registered environment.
    """
    try:
        if environment.version:
            env = ml_client.environments.get(environment.name, environment.version)
        else:
            env = ml_client.environments.get(environment.name, label="latest")
        logging.info(f"Found a registered environment with name {environment.name}, returning that.")
    except ResourceNotFoundError:
        logging.info("Didn't find existing environment. Registering a new one.")
        env = ml_client.environments.create_or_update(environment)
    return env


def run_duration_string_to_seconds(s: str) -> Optional[int]:
    """
    Parse a string that represents a timespan, and returns it converted into seconds. The string is expected to be
    floating point number with a single character suffix s, m, h, d for seconds, minutes, hours, day.
    Examples: '3.5h', '2d'. If the argument is an empty string, None is returned.

    :param s: The string to parse.
    :return: The timespan represented in the string converted to seconds.
    """
    s = s.strip()
    if not s:
        return None
    suffix = s[-1]
    if suffix == "s":
        multiplier = 1
    elif suffix == "m":
        multiplier = 60
    elif suffix == "h":
        multiplier = 60 * 60
    elif suffix == "d":
        multiplier = 24 * 60 * 60
    else:
        raise ValueError("s", f"Invalid suffix: Must be one of 's', 'm', 'h', 'd', but got: {s}")  # type: ignore
    return int(float(s[:-1]) * multiplier)


def set_environment_variables_for_multi_node() -> None:
    """
    Sets the environment variables that PyTorch Lightning needs for multi-node training.
    """
    if ENV_AZ_BATCH_MASTER_NODE in os.environ:
        master_node = os.environ[ENV_AZ_BATCH_MASTER_NODE]
        logging.debug(
            f"Found AZ_BATCH_MASTER_NODE: {master_node} in environment variables")
        # For AML BATCHAI
        split_master_node_addr = master_node.split(":")
        if len(split_master_node_addr) == 2:
            master_addr, port = split_master_node_addr
            os.environ[ENV_MASTER_PORT] = port
        elif len(split_master_node_addr) == 1:
            master_addr = split_master_node_addr[0]
        else:
            raise ValueError(f"Format not recognized: {master_node}")
        os.environ[ENV_MASTER_ADDR] = master_addr
    elif ENV_AZ_BATCHAI_MPI_MASTER_NODE in os.environ and os.environ.get(ENV_AZ_BATCHAI_MPI_MASTER_NODE) != "localhost":
        mpi_master_node = os.environ[ENV_AZ_BATCHAI_MPI_MASTER_NODE]
        logging.debug(
            f"Found AZ_BATCHAI_MPI_MASTER_NODE: {mpi_master_node} in environment variables")
        # For AML BATCHAI
        os.environ[ENV_MASTER_ADDR] = mpi_master_node
    elif ENV_MASTER_IP in os.environ:
        master_ip = os.environ[ENV_MASTER_IP]
        logging.debug(
            f"Found MASTER_IP: {master_ip} in environment variables")
        # AKS
        os.environ[ENV_MASTER_ADDR] = master_ip
    else:
        logging.info("No settings for the MPI central node found. Assuming that this is a single node training job.")
        return

    if ENV_MASTER_PORT not in os.environ:
        os.environ[ENV_MASTER_PORT] = str(MASTER_PORT_DEFAULT)

    if ENV_OMPI_COMM_WORLD_RANK in os.environ:
        world_rank = os.environ[ENV_OMPI_COMM_WORLD_RANK]
        logging.debug(f"Found OMPI_COMM_WORLD_RANK: {world_rank} in environment variables")
        os.environ[ENV_NODE_RANK] = world_rank  # node rank is the world_rank from mpi run

    env_vars = ", ".join(f"{var} = {os.environ[var]}" for var in [ENV_MASTER_ADDR, ENV_MASTER_PORT, ENV_NODE_RANK])
    logging.info(f"Distributed training: {env_vars}")


def is_run_and_child_runs_completed(run: Run) -> bool:
    """
    Checks if the given run has successfully completed. If the run has child runs, it also checks if the child runs
    completed successfully.

    :param run: The AzureML run to check.
    :return: True if the run and all child runs completed successfully.
    """

    def is_completed(run_: Run) -> bool:
        status = run_.get_status()
        if run_.status == RunStatus.COMPLETED:
            return True
        logging.info(f"Run {run_.id} in experiment {run_.experiment.name} finished with status {status}.")
        return False

    runs = list(run.get_children())
    runs.append(run)
    return all(is_completed(run) for run in runs)


def is_job_completed(job: Job) -> bool:
    """Checks if the given AzureML v2 Job completed successfully.

    :return: True if the job completed successfully, False for failures, job still running, etc."""
    return job.status == JobStatus.COMPLETED.value


def wait_for_job_completion(ml_client: MLClient, job_name: str) -> None:
    """Wait until the job of the given ID is completed or failed with an error. If the job did not complete
    successfully, a ValueError is raised.

    :param ml_client: An MLClient object for the workspace where the job lives.
    :param job_name: The name (id) of the job to wait for.
    :raises ValueError: If the job did not complete successfully (any status other than Completed)
    """

    while True:
        # Get the latest job status by reading the whole job info again via the MLClient
        updated_job = ml_client.jobs.get(name=job_name)
        current_job_status = updated_job.status
        if JobStatus.is_finished_state(current_job_status):
            break
        time.sleep(10)
    if not is_job_completed(updated_job):
        raise ValueError(f"Job {updated_job.name} jobs failed with status {current_job_status}.")


def get_most_recent_run_id(run_recovery_file: Path) -> str:
    """
    Gets the string name of the most recently executed AzureML run. This is picked up from the `most_recent_run.txt`
    file.

    :param run_recovery_file: The path of the run recovery file
    :return: The run id
    """
    assert run_recovery_file.is_file(), f"No such file: {run_recovery_file}"

    run_id = run_recovery_file.read_text().strip()
    logging.info(f"Read this run ID from file: {run_id}.")
    return run_id


def get_most_recent_run(run_recovery_file: Path, workspace: Workspace) -> Run:
    """
    Gets the name of the most recently executed AzureML run, instantiates that Run object and returns it.

    :param run_recovery_file: The path of the run recovery file
    :param workspace: Azure ML Workspace
    :return: The Run
    """
    run_or_recovery_id = get_most_recent_run_id(run_recovery_file)
    return get_aml_run_from_run_id(run_or_recovery_id, aml_workspace=workspace)


def get_aml_run_from_run_id(
    run_id: str, aml_workspace: Optional[Workspace] = None, workspace_config_path: Optional[Path] = None
) -> Run:
    """
    Returns an AML Run object, given the run id (run recovery id will also be accepted but is not recommended
    since AML no longer requires the experiment name in order to find the run from a workspace).

    If not running inside AML and neither a workspace nor the config file are provided, the code will try to locate a
    config.json file in any of the parent folders of the current working directory. If that succeeds, that config.json
    file will be used to create the workspace.

    :param run_id: The run id of the run to download. Can optionally be a run recovery id
    :param aml_workspace: Optional AML Workspace object
    :param workspace_config_path: Optional path to config file containing AML Workspace settings
    :return: An Azure ML Run object
    """
    run_id_ = determine_run_id_type(run_id)
    workspace = get_workspace(aml_workspace=aml_workspace, workspace_config_path=workspace_config_path)
    return workspace.get_run(run_id_)


def get_latest_aml_runs_from_experiment(
    experiment_name: str,
    num_runs: int = 1,
    tags: Optional[Dict[str, str]] = None,
    aml_workspace: Optional[Workspace] = None,
    workspace_config_path: Optional[Path] = None,
) -> List[Run]:
    """
    Retrieves the experiment <experiment_name> from the identified workspace and returns <num_runs> latest
    runs from it, optionally filtering by tags - e.g. {'tag_name':'tag_value'}

    If not running inside AML and neither a workspace nor the config file are provided, the code will try to locate a
    config.json file in any of the parent folders of the current working directory. If that succeeds, that config.json
    file will be used to create the workspace.

    :param experiment_name: The experiment name to download runs from
    :param num_runs: The number of most recent runs to return
    :param tags: Optional tags to filter experiments by
    :param aml_workspace: Optional Azure ML Workspace object
    :param workspace_config_path: Optional config file containing settings for the AML Workspace
    :return: a list of one or more Azure ML Run objects
    """
    workspace = get_workspace(aml_workspace=aml_workspace, workspace_config_path=workspace_config_path)
    experiment: Experiment = workspace.experiments[experiment_name]
    return list(islice(experiment.get_runs(tags=tags), num_runs))


def get_run_file_names(run: Run, prefix: str = "") -> List[str]:
    """
    Get the remote path to all files for a given Run which optionally start with a given prefix

    :param run: The AML Run to look up associated files for
    :param prefix: The optional prefix to filter Run files by
    :return: A list of paths within the Run's container
    """
    all_files = run.get_file_names()
    logging.info(f"Selecting files with prefix {prefix}")
    return [f for f in all_files if f.startswith(prefix)] if prefix else all_files


def _download_files_from_run(run: Run, output_dir: Path, prefix: str = "", validate_checksum: bool = False) -> None:
    """
    Download all files for a given AML run, where the filenames may optionally start with a given
    prefix.

    :param run: The AML Run to download associated files for
    :param output_dir: Local directory to which the Run files should be downloaded.
    :param prefix: Optional prefix to filter Run files by
    :param validate_checksum: Whether to validate the content from HTTP response
    """
    run_paths = get_run_file_names(run, prefix=prefix)
    if len(run_paths) == 0:
        prefix_string = f' with prefix "{prefix}"' if prefix else ""
        raise FileNotFoundError(f"No files{prefix_string} were found for run with ID {run.id}")

    for run_path in run_paths:
        output_path = output_dir / run_path
        _download_file_from_run(run, run_path, output_path, validate_checksum=validate_checksum)


def download_files_from_run_id(
    run_id: str,
    output_folder: Path,
    prefix: str = "",
    workspace: Optional[Workspace] = None,
    workspace_config_path: Optional[Path] = None,
    validate_checksum: bool = False,
) -> None:
    """
    For a given Azure ML run id, first retrieve the Run, and then download all files, which optionally start
    with a given prefix. E.g. if the Run creates a folder called "outputs", which you wish to download all
    files from, specify prefix="outputs". To download all files associated with the run, leave prefix empty.

    If not running inside AML and neither a workspace nor the config file are provided, the code will try to locate a
    config.json file in any of the parent folders of the current working directory. If that succeeds, that config.json
    file will be used to instantiate the workspace.

    If function is called in a distributed PyTorch training script, the files will only be downloaded once per node
    (i.e, all process where is_local_rank_zero() == True). All processes will exit this function once all downloads
    are completed.

    :param run_id: The id of the Azure ML Run
    :param output_folder: Local directory to which the Run files should be downloaded.
    :param prefix: Optional prefix to filter Run files by
    :param workspace: Optional Azure ML Workspace object
    :param workspace_config_path: Optional path to settings for Azure ML Workspace
    :param validate_checksum: Whether to validate the content from HTTP response
    """
    workspace = get_workspace(aml_workspace=workspace, workspace_config_path=workspace_config_path)
    run = get_aml_run_from_run_id(run_id, aml_workspace=workspace)
    _download_files_from_run(run, output_folder, prefix=prefix, validate_checksum=validate_checksum)
    torch_barrier()


def download_files_by_suffix(
    run: Run,
    output_folder: Path,
    suffix: str,
    validate_checksum: bool = False
) -> Iterable[Path]:
    """Downloads all files from an AzureML run that have a given suffix, into a folder. The function returns an
    Iterable, where a file path is emitted right after it has been downloaded.

    :param run: The AzureML run from where the files should be downloaded.
    :param suffix: The suffix for all files that should be returned.
    :param output_folder: The folder where the files should be downloaded to. If a file `foo/bar.txt` is downloaded,
        it will be downloaded as `<output_folder>/foo/bar.txt`.
    :param validate_checksum: Whether to validate the content from HTTP response
    :return: An Iterable with all downloaded files.
    """
    for file in get_run_file_names(run):
        if file.endswith(suffix):
            logging.info(f"Downloading file {file}")
            output_folder.mkdir(parents=True, exist_ok=True)
            output_file = output_folder / file
            _download_file_from_run(run, file, output_file, validate_checksum=validate_checksum)
            yield output_file


def get_driver_log_file_text(run: Run, download_file: bool = True) -> Optional[str]:
    """
    Returns text stored in run log driver file.

    :param run: Run object representing the current run.
    :param download_file: If ``True``, download log file from the run.
    :return: Driver log file text if a file exists, ``None`` otherwise.
    """
    with tempfile.TemporaryDirectory() as tmp_dir_name:

        for log_file_path in VALID_LOG_FILE_PATHS:
            if download_file:
                run.download_files(
                    prefix=str(log_file_path),
                    output_directory=tmp_dir_name,
                    append_prefix=False,
                )
            tmp_log_file_path = tmp_dir_name / log_file_path
            if tmp_log_file_path.is_file():
                return tmp_log_file_path.read_text()

    files_as_str = ', '.join(f"'{log_file_path}'" for log_file_path in VALID_LOG_FILE_PATHS)
    logging.warning(
        "Tried to get driver log file for run {run.id} text when no such file exists. Expected to find "
        f"one of the following: {files_as_str}"
    )
    return None


def _download_file_from_run(
    run: Run, filename: str, output_file: Path, validate_checksum: bool = False
) -> Optional[Path]:
    """
    Download a single file from an Azure ML Run, optionally validating the content to ensure the file is not
    corrupted during download. If running inside a distributed setting, will only attempt to download the file
    onto the node with local_rank==0. This prevents multiple processes on the same node from trying to download
    the same file, which can lead to errors.

    :param run: The AML Run to download associated file for
    :param filename: The name of the file as it exists in Azure storage
    :param output_file: Local path to which the file should be downloaded
    :param validate_checksum: Whether to validate the content from HTTP response
    :return: The path to the downloaded file if local rank is zero, else None
    """
    if not is_local_rank_zero():
        return None

    run.download_file(filename, output_file_path=str(output_file), _validate_checksum=validate_checksum)
    return output_file


def download_file_if_necessary(run: Run, filename: str, output_file: Path, overwrite: bool = False) -> Path:
    """Download any file from an Azure ML run if it doesn't exist locally.

    :param run: AML Run object.
    :param remote_dir: Remote directory from where the file is downloaded.
    :param download_dir: Local directory where to save the downloaded file.
    :param filename: Name of the file to be downloaded (e.g. `"outputs/test_output.csv"`).
    :param overwrite: Whether to force the download even if the file already exists locally.
    :return: Local path to the downloaded file.
    """
    if not overwrite and output_file.exists():
        logging.info(f"File already exists at {output_file}")
    else:
        output_file.parent.mkdir(exist_ok=True, parents=True)
        _download_file_from_run(run, filename, output_file, validate_checksum=True)
        logging.info(f"File is downloaded at {output_file}")
    return output_file


def is_global_rank_zero() -> bool:
    """
    Tries to guess if the current process is running as DDP rank zero, before the training has actually started,
    by looking at environment variables.

    :return: True if the current process is global rank 0.
    """
    # When doing multi-node training, this indicates which node the present job is on. This is set in
    # set_environment_variables_for_multi_node
    node_rank = os.getenv(ENV_NODE_RANK, "0")
    return is_local_rank_zero() and node_rank == "0"


def is_local_rank_zero() -> bool:
    """
    Tries to guess if the current process is running as DDP local rank zero (i.e., the process that is responsible for
    GPU 0 on each node).

    :return: True if the current process is local rank 0.
    """
    # The per-node jobs for rank zero do not have any of the rank-related environment variables set. PL will
    # set them only once starting its child processes.
    global_rank = os.getenv(ENV_GLOBAL_RANK)
    local_rank = os.getenv(ENV_LOCAL_RANK)
    return global_rank is None and local_rank is None


def download_from_datastore(
    datastore_name: str,
    file_prefix: str,
    output_folder: Path,
    aml_workspace: Optional[Workspace] = None,
    workspace_config_path: Optional[Path] = None,
    overwrite: bool = False,
    show_progress: bool = False,
) -> None:
    """
    Download file(s) from an Azure ML Datastore that are registered within a given Workspace. The path
    to the file(s) to be downloaded, relative to the datastore <datastore_name>, is specified by the parameter
    "prefix".  Azure will search for files within the Datastore whose paths begin with this string.
    If you wish to download multiple files from the same folder, set <prefix> equal to that folder's path
    within the Datastore. If you wish to download a single file, include both the path to the folder it
    resides in, as well as the filename itself. If the relevant file(s) are found, they will be downloaded to
    the folder specified by <output_folder>. If this directory does not already exist, it will be created.
    E.g. if your datastore contains the paths ["foo/bar/1.txt", "foo/bar/2.txt"] and you call this
    function with file_prefix="foo/bar" and output_folder="outputs", you would end up with the
    files ["outputs/foo/bar/1.txt", "outputs/foo/bar/2.txt"]

    If not running inside AML and neither a workspace nor the config file are provided, the code will try to locate a
    config.json file in any of the parent folders of the current working directory. If that succeeds, that config.json
    file will be used to instantiate the workspace.

    :param datastore_name: The name of the Datastore containing the blob to be downloaded. This Datastore itself
        must be an instance of an AzureBlobDatastore.
    :param file_prefix: The prefix to the blob to be downloaded
    :param output_folder: The directory into which the blob should be downloaded
    :param aml_workspace: Optional Azure ML Workspace object
    :param workspace_config_path: Optional path to settings for Azure ML Workspace
    :param overwrite: If True, will overwrite any existing file at the same remote path.
        If False, will skip any duplicate file.
    :param show_progress: If True, will show the progress of the file download
    """
    workspace = get_workspace(aml_workspace=aml_workspace, workspace_config_path=workspace_config_path)
    datastore = workspace.datastores[datastore_name]
    assert isinstance(
        datastore, AzureBlobDatastore
    ), "Invalid datastore type. Can only download from AzureBlobDatastore"  # for mypy
    datastore.download(str(output_folder), prefix=file_prefix, overwrite=overwrite, show_progress=show_progress)
    logging.info(f"Downloaded data to {str(output_folder)}")


def upload_to_datastore(
    datastore_name: str,
    local_data_folder: Path,
    remote_path: Path,
    aml_workspace: Optional[Workspace] = None,
    workspace_config_path: Optional[Path] = None,
    overwrite: bool = False,
    show_progress: bool = False,
) -> None:
    """
    Upload a folder to an Azure ML Datastore that is registered within a given Workspace. Note that this will upload
    all files within the folder, but will not copy the folder itself. E.g. if you specify the local_data_dir="foo/bar"
    and that contains the files ["1.txt", "2.txt"], and you specify the remote_path="baz", you would see the
    following paths uploaded to your Datastore: ["baz/1.txt", "baz/2.txt"]

    If not running inside AML and neither a workspace nor the config file are provided, the code will try to locate a
    config.json file in any of the parent folders of the current working directory. If that succeeds, that config.json
    file will be used to instantiate the workspace.

    :param datastore_name: The name of the Datastore to which the blob should be uploaded. This Datastore itself
        must be an instance of an AzureBlobDatastore
    :param local_data_folder: The path to the local directory containing the data to be uploaded
    :param remote_path: The path to which the blob should be uploaded
    :param aml_workspace: Optional Azure ML Workspace object
    :param workspace_config_path: Optional path to settings for Azure ML Workspace
    :param overwrite: If True, will overwrite any existing file at the same remote path.
        If False, will skip any duplicate files and continue to the next.
    :param show_progress: If True, will show the progress of the file download
    """
    if not local_data_folder.is_dir():
        raise TypeError("local_path must be a directory")

    workspace = get_workspace(aml_workspace=aml_workspace, workspace_config_path=workspace_config_path)
    datastore = workspace.datastores[datastore_name]
    assert isinstance(
        datastore, AzureBlobDatastore
    ), "Invalid datastore type. Can only upload to AzureBlobDatastore"  # for mypy
    datastore.upload(
        str(local_data_folder), target_path=str(remote_path), overwrite=overwrite, show_progress=show_progress
    )
    logging.info(f"Uploaded data to {str(remote_path)}")


class AmlRunScriptConfig(param.Parameterized):
    """
    Base config for a script that handles Azure ML Runs, which can be retrieved with either a run id, latest_run_file,
    or by giving the experiment name (optionally alongside tags and number of runs to retrieve). A config file path can
    also be presented, to specify the Workspace settings. It is assumed that every AML script would have these
    parameters by default. This class can be inherited from if you wish to add additional command line arguments
    to your script (see HimlDownloadConfig and HimlTensorboardConfig for examples)
    """

    latest_run_file: Path = param.ClassSelector(
        class_=Path,
        default=None,
        instantiate=False,
        doc="Optional path to most_recent_run.txt where the ID of the" "latest run is stored",
    )
    experiment: str = param.String(
        default=None, allow_None=True, doc="The name of the AML Experiment that you wish to download Run files from"
    )
    num_runs: int = param.Integer(
        default=1, allow_None=True, doc="The number of runs to download from the " "named experiment"
    )
    config_file: Path = param.ClassSelector(
        class_=Path, default=None, instantiate=False, doc="Path to config.json where Workspace name is defined"
    )
    tags: Dict[str, Any] = param.Dict()
    run: List[str] = RunIdOrListParam(
        default=None,
        allow_None=True,
        doc="Either single or multiple run id(s). Will be stored as a list"
        " of strings. Also supports run_recovery_ids but this is not "
        "recommended",
    )


def _get_runs_from_script_config(script_config: AmlRunScriptConfig, workspace: Workspace) -> List[Run]:
    """
    Given an AMLRunScriptConfig object, retrieve a run id, given the supplied arguments. For example,
    if "run" has been specified, retrieve the AML Run that corresponds to the supplied run id(s). Alternatively,
    if "experiment" has been specified, retrieve "num_runs" (defaults to 1) latest runs from that experiment. If
    neither is supplied, looks for a file named "most_recent_run.txt" in the current directory and its parents.
    If found, reads the latest run id from there are retrieves the corresponding run. Otherwise, raises a ValueError.

    :param script_config: The AMLRunScriptConfig object which contains the parsed arguments
    :param workspace: an AML Workspace object
    :return: a List of one or more retrieved AML Runs
    """
    if script_config.run is None:
        if script_config.experiment is None:
            # default to latest run file
            latest_run_file = find_file_in_parent_to_pythonpath("most_recent_run.txt")
            if latest_run_file is None:
                raise ValueError("Could not find most_recent_run.txt")
            runs = [get_most_recent_run(latest_run_file, workspace)]
        else:
            # get latest runs from experiment
            runs = get_latest_aml_runs_from_experiment(
                script_config.experiment,
                tags=script_config.tags,
                num_runs=script_config.num_runs,
                aml_workspace=workspace,
            )
    else:
        run_ids: List[str]
        run_ids = script_config.run if isinstance(script_config.run, list) else [script_config.run]  # type: ignore
        runs = [get_aml_run_from_run_id(run_id, aml_workspace=workspace) for run_id in run_ids]
    return runs


def download_checkpoints_from_run_id(
    run_id: str,
    checkpoint_path_or_folder: str,
    output_folder: Path,
    aml_workspace: Optional[Workspace] = None,
    workspace_config_path: Optional[Path] = None,
) -> None:
    """
    Given an Azure ML run id, download all files from a given checkpoint directory within that run, to
    the path specified by output_path.
    If running in AML, will take the current workspace. Otherwise, if neither aml_workspace nor
    workspace_config_path are provided, will try to locate a config.json file in any of the
    parent folders of the current working directory.

    :param run_id: The id of the run to download checkpoints from
    :param checkpoint_path_or_folder: The path to the either a single checkpoint file, or a directory of
        checkpoints within the run files. If a folder is provided, all files within it will be downloaded.
    :param output_folder: The path to which the checkpoints should be stored
    :param aml_workspace: Optional AML workspace object
    :param workspace_config_path: Optional workspace config file
    """
    workspace = get_workspace(aml_workspace=aml_workspace, workspace_config_path=workspace_config_path)
    download_files_from_run_id(
        run_id, output_folder, prefix=checkpoint_path_or_folder, workspace=workspace, validate_checksum=True
    )


def is_running_in_azure_ml(aml_run: Run = RUN_CONTEXT) -> bool:
    """
    Returns True if the given run is inside of an AzureML machine, or False if it is on a machine outside AzureML.
    When called without arguments, this functions returns True if the present code is running in AzureML.
    Note that in runs with "compute_target='local'" this function will also return True. Such runs execute outside
    of AzureML, but are able to log all their metrics, etc to an AzureML run.

    :param aml_run: The run to check. If omitted, use the default run in RUN_CONTEXT
    :return: True if the given run is inside of an AzureML machine, or False if it is a machine outside AzureML.
    """
    return hasattr(aml_run, "experiment")


def is_running_on_azure_agent() -> bool:
    """
    Determine whether the current code is running on an Azure agent by examing the environment variable
    for AGENT_OS, that all Azure hosted agents define.

    :return: True if the code appears to be running on an Azure build agent, and False otherwise.
    """
    return bool(os.environ.get("AGENT_OS", None))


def torch_barrier() -> None:
    """
    This is a barrier to use in distributed jobs. Use it to make all processes that participate in a distributed
    pytorch job to wait for each other. When torch.distributed is not set up or not found, the function exits
    immediately.
    """
    try:
        from torch import distributed
    except ModuleNotFoundError:
        logging.info("Skipping the barrier because PyTorch is not available.")
        return
    if distributed.is_available() and distributed.is_initialized():
        distributed.barrier()


def get_tags_from_hyperdrive_run(run: Run, arg_name: str) -> str:
    """
    Given a child Run that was instantiated as part of a HyperDrive run, retrieve the "hyperparameters" tag
    that AML automatically tags it with, and retrieve a specific tag from within that. The available tags are
    determined by the hyperparameters you specified to perform sampling on. E.g. if you defined AML's
    [Grid Sampling](
    https://docs.microsoft.com/en-us/azure/machine-learning/how-to-tune-hyperparameters#grid-sampling)
    over the space {"learning_rate": choice[1, 2, 3]}, each of your 3 child runs will be tagged with
    hyperparameters: {"learning_rate": 0} and so on


    :param run: An AML run object, representing the child of a HyperDrive run
    :param arg_name: The name of the tag that you want to retrieve - representing one of the hyperparameters you
        specified in sampling.
    :return: A string representing the value of the tag, if found.
    """
    return json.loads(run.tags.get("hyperparameters")).get(arg_name)


def aggregate_hyperdrive_metrics(
    child_run_arg_name: str,
    run_id: Optional[str] = None,
    run: Optional[Run] = None,
    keep_metrics: Optional[List[str]] = None,
    aml_workspace: Optional[Workspace] = None,
    workspace_config_path: Optional[Path] = None,
) -> pd.DataFrame:
    """
    For a given HyperDriveRun object, or id of a HyperDriveRun, retrieves the metrics from each of its children and
    then aggregates it. Optionally filters the metrics logged in the Run, by providing a list of metrics to keep.
    Returns a DataFrame where each column is one child run, and each row is a metric logged by that child run.
    For example, for a HyperDrive run with 2 children, where each logs epoch, accuracy and loss, the result
    would look like::

        |              | 0               | 1                  |
        |--------------|-----------------|--------------------|
        | epoch        | [1, 2, 3]       | [1, 2, 3]          |
        | accuracy     | [0.7, 0.8, 0.9] | [0.71, 0.82, 0.91] |
        | loss         | [0.5, 0.4, 0.3] | [0.45, 0.37, 0.29] |

    here each column is one of the splits/ child runs, and each row is one of the metrics you have logged to the run.

    It is possible to log rows and tables in Azure ML by calling run.log_table and run.log_row respectively.
    In this case, the DataFrame will contain a Dictionary entry instead of a list, where the keys are the
    table columns (or keywords provided to log_row), and the values are the table values. E.g.::

        |                | 0                                        | 1                                         |
        |----------------|------------------------------------------|-------------------------------------------|
        | accuracy_table |{'epoch': [1, 2], 'accuracy': [0.7, 0.8]} | {'epoch': [1, 2], 'accuracy': [0.8, 0.9]} |

    It is also possible to log plots in Azure ML by calling run.log_image and passing in a matplotlib plot. In
    this case, the DataFrame will contain a string representing the path to the artifact that is generated by AML
    (the saved plot in the Logs & Outputs pane of your run on the AML portal). E.g.::

        |                | 0                                       | 1                                     |
        |----------------|-----------------------------------------|---------------------------------------|
        | accuracy_plot  | aml://artifactId/ExperimentRun/dcid.... | aml://artifactId/ExperimentRun/dcid...|

    :param child_run_arg_name: the name of the argument given to each child run to denote its position relative
        to other child runs (e.g. this arg could equal 'child_run_index' - then each of your child runs should expect
        to receive the arg '--child_run_index' with a value <= the total number of child runs)
    :param run: An Azure ML HyperDriveRun object to aggregate the metrics from. Either this or run_id must be provided
    :param run_id: The id (type: str) of a parent/ HyperDrive run. Either this or run must be provided.
    :param keep_metrics: An optional list of metric names to filter the returned metrics by
    :param aml_workspace: If run_id is provided, this is an optional AML Workspace object to retrieve the Run from
    :param workspace_config_path: If run_id is provided, this is an optional path to a config containing details of the
        AML Workspace object to retrieve the Run from.
    :return: A Pandas DataFrame containing the aggregated metrics from each child run
    """
<<<<<<< HEAD
    if run is None:
        assert run_id is not None, "Either run or run_id must be provided"
        workspace = get_workspace(aml_workspace=aml_workspace, workspace_config_path=workspace_config_path)
        run = get_aml_run_from_run_id(run_id, aml_workspace=workspace)
    # assert isinstance(run, HyperDriveRun)
    metrics: DefaultDict = defaultdict()
    for child_run in run.get_children():  # type: ignore
        child_run_metrics = child_run.get_metrics()
        keep_metrics = keep_metrics or child_run_metrics.keys()
=======
    metrics = get_metrics_for_hyperdrive_run(
        child_run_arg_name=child_run_arg_name,
        run_id=run_id,
        run=run,
        keep_metrics=keep_metrics,
        aml_workspace=aml_workspace,
        workspace_config_path=workspace_config_path,
    )
    metrics_swapped = {}
    for run_tag, run_metrics in metrics.items():
        for metric_name, metric_value in run_metrics.items():
            if metric_name not in metrics_swapped:
                metrics_swapped[metric_name] = {run_tag: metric_value}
            else:
                metrics_swapped[metric_name][run_tag] = metric_value
    try:
        df = pd.DataFrame.from_dict(metrics_swapped, orient="index")
    except Exception:
        raise ValueError(
            "The metrics are not compatible with Pandas DataFrame. Likely cause is that some metrics are "
            "scalars, and some are lists. Make sure that the lists come first."
        )
    return df
>>>>>>> 5e500e7e


def get_metrics_for_run(
    run_id: Optional[str] = None,
    run: Optional[Run] = None,
    keep_metrics: Optional[List[str]] = None,
    aml_workspace: Optional[Workspace] = None,
    workspace_config_path: Optional[Path] = None,
) -> Dict[str, Any]:
    """
    For a given Run object or id, retrieves the metrics from that Run and returns them as a dictionary.
    Optionally filters the metrics logged in the Run, by providing a list of metrics to keep.
    If you wish to aggregate metrics for a Run with children (i.e. a HyperDriveRun),
    please use the function ``get_metrics_for_hyperdrive_run``.

    :param run: A Run object to retrieve the metrics from. Either this or run_id must be provided
    :param run_id: The id (type: str) of an AML Run. Either this or run must be provided.
    :param keep_metrics: An optional list of metric names to filter the returned metrics by. If the metric
        is not logged in the run, a warning will be issued.
    :param aml_workspace: If run_id is provided, this is an optional AML Workspace object to retrieve the Run from
    :param workspace_config_path: If run_id is provided, this is an optional path to a config containing details of the
        AML Workspace object to retrieve the Run from.
    :return: A dictionary containing the metrics from the Run. The dictionary keys are the metric names, and the values
        are the scalars or lists of scalars that were logged to the Run."""
    if run is None:
        if not run_id:
            raise ValueError("Either run or run_id must be provided")
        run = get_aml_run_from_run_id(run_id, aml_workspace=aml_workspace, workspace_config_path=workspace_config_path)
    if isinstance(run, _OfflineRun):
        logging.warning("Can't get metrics for _OfflineRun object")
        return {}
    if run.status != RunStatus.COMPLETED:  # type: ignore
        logger.warning(f"Run {run.id} is not completed, but has status '{run.status}'. "  # type: ignore
                       "Metrics may be incomplete.")
    all_metrics = run.get_metrics()  # type: ignore
    if keep_metrics:
        metrics = {}
        for metric_name in keep_metrics:
            if metric_name in all_metrics:
                metrics[metric_name] = all_metrics[metric_name]
            else:
                logger.warning(f"Metric {metric_name} not found in run {run.id}")  # type: ignore
        return metrics
    return all_metrics


def get_metrics_for_hyperdrive_run(
    child_run_arg_name: str,
    run_id: Optional[str] = None,
    run: Optional[Run] = None,
    keep_metrics: Optional[List[str]] = None,
    aml_workspace: Optional[Workspace] = None,
    workspace_config_path: Optional[Path] = None,
) -> Dict[str, Any]:
    """
    For a given Run object or run id, retrieves the metrics for all the run's child runs.
    Metrics are returned as a dictionary mapping from child run tag to metric name to metric value.
    Optionally filters the metrics logged in the Run, by providing a list of metrics to keep.

    :param run: A Run object to retrieve the metrics from. Either this or run_id must be provided
    :param run_id: The id (type: str) of an AML Run. Either this or run must be provided.
    :param keep_metrics: An optional list of metric names to filter the returned metrics by. If a metric is requested,
        but not found on the run, a warning will be issued.
    :param aml_workspace: If run_id is provided, this is an optional AML Workspace object to retrieve the Run from
    :param workspace_config_path: If run_id is provided, this is an optional path to a config containing details of the
        AML Workspace object to retrieve the Run from.
    :raises ValueError: If neither a run object nor a run ID are provided.
    :return: A dictionary mapping from child run tag to the metrics that run. For each child run,
        the dictionary keys are the metric names, and the values
        are the scalars or lists of scalars that were logged to the Run.
    """
    if run is None:
        if not run_id:
            raise ValueError("Either run or run_id must be provided")
        run = get_aml_run_from_run_id(run_id, aml_workspace=aml_workspace, workspace_config_path=workspace_config_path)
    if isinstance(run, _OfflineRun):
        logger.warning("Can't get metrics for _OfflineRun object")
        return {}
    metrics = {}
    for child_run in run.get_children():  # type: ignore
        child_run_tag = get_tags_from_hyperdrive_run(child_run, child_run_arg_name)
        child_run_metrics = get_metrics_for_run(run=child_run, keep_metrics=keep_metrics)
        metrics[child_run_tag] = child_run_metrics
    return metrics


def download_files_from_hyperdrive_children(
    run: Run, remote_file_paths: str, local_download_folder: Path, hyperparam_name: str = ""
) -> List[str]:
    """
    Download a specified file or folder from each of the children of an Azure ML Hyperdrive run. For each child
    run, create a separate folder within your report folder, based on the value of whatever hyperparameter
    was being sampled. E.g. if you sampled over batch sizes 10, 50 and 100, you'll see 3 folders in your
    report folder, named 10, 50 and 100 respectively. If remote_file_path represents a path to a folder, the
    entire folder and all the files within it will be downloaded

    :param run: An AML Run object whose type equals "hyperdrive"
    :param remote_file_paths: A string of one or more paths to the content in the Datastore associated with your
        run outputs, separated by commas
    :param local_download_folder: The local folder to download the files to
    :param hyperparam_name: The name of one of the hyperparameters that was sampled during the HyperDrive
        run. This is used to ensure files are downloaded into logically-named folders
    :return: A list of paths to the downloaded files
    """
    if len(hyperparam_name) == 0:
        raise ValueError(
            "To download results from a HyperDrive run you must provide the hyperparameter name" "that was sampled over"
        )

    # For each child run we create a directory in the local_download_folder named after value of the
    # hyperparam sampled for this child.
    downloaded_file_paths = []
    for child_run in run.get_children():
        child_run_index = get_tags_from_hyperdrive_run(child_run, hyperparam_name)
        if child_run_index is None:
            raise ValueError("Child run expected to have the tag {child_run_tag}")

        # The artifact will be downloaded into a child folder within local_download_folder
        # strip any special characters from the hyperparam index name
        local_folder_child_run = local_download_folder / re.sub("[^A-Za-z0-9]+", "", str(child_run_index))
        local_folder_child_run.mkdir(exist_ok=True)
        for remote_file_path in remote_file_paths.split(","):
            download_files_from_run_id(child_run.id, local_folder_child_run, prefix=remote_file_path)
            downloaded_file_path = local_folder_child_run / remote_file_path
            if not downloaded_file_path.exists():
                logging.warning(
                    f"Unable to download the file {remote_file_path} from the datastore associated" "with this run."
                )
            else:
                downloaded_file_paths.append(str(downloaded_file_path))

    return downloaded_file_paths


def replace_directory(source: Path, target: Path) -> None:
    """
    Safely move the contents of a source directory, deleting any files at the target location.

    Because of how Azure ML mounts output folders, it is impossible to move or rename existing files. Therefore, if
    running in Azure ML, this function creates a copy of the contents of `source`, then deletes the original files.

    :param source: Source directory whose contents should be moved.
    :param target: Target directory into which the contents should be moved. If not empty, all of its contents will be
        deleted first.
    """
    if not source.is_dir():
        raise ValueError(f"Source must be a directory, but got {source}")

    if is_running_in_azure_ml():
        if target.exists():
            shutil.rmtree(target)
        assert not target.exists()

        shutil.copytree(source, target)
        shutil.rmtree(source, ignore_errors=True)
    else:
        # Outside of Azure ML, it should be much faster to rename the directory
        # than to copy all contents then delete, especially for large dirs.
        source.replace(target)

    assert target.exists()
    assert not source.exists()


def create_aml_run_object(
    experiment_name: str,
    run_name: Optional[str] = None,
    workspace: Optional[Workspace] = None,
    workspace_config_path: Optional[Path] = None,
    snapshot_directory: Optional[PathOrString] = None,
) -> Run:
    """
    Creates an AzureML Run object in the given workspace, or in the workspace given by the AzureML config file.
    This Run object can be used to write metrics to AzureML, upload files, etc, when the code is not running in
    AzureML. After finishing all operations, use `run.flush()` to write metrics to the cloud, and `run.complete()` or
    `run.fail()`.

    Example:
    >>>run = create_aml_run_object(experiment_name="run_on_my_vm", run_name="try1")
    >>>run.log("foo", 1.23)
    >>>run.flush()
    >>>run.complete()

    :param experiment_name: The AzureML experiment that should hold the run that will be created.
    :param run_name: An optional name for the run (this will be used as the display name in the AzureML UI)
    :param workspace: If provided, use this workspace to create the run in. If not provided, use the workspace
        specified by the `config.json` file in the folder or its parent folder(s).
    :param workspace_config_path: If not provided with an AzureML workspace, then load one given the information in this
        config file.
    :param snapshot_directory: The folder that should be included as the code snapshot. By default, no snapshot
        is created (snapshot_directory=None or snapshot_directory=""). Set this to the folder that contains all the
        code your experiment uses. You can use a file .amlignore to skip specific files or folders, akin to .gitignore
    :return: An AzureML Run object.
    """
    actual_workspace = get_workspace(aml_workspace=workspace, workspace_config_path=workspace_config_path)
    exp = Experiment(workspace=actual_workspace, name=experiment_name)
    if snapshot_directory is None or snapshot_directory == "":
        snapshot_directory = tempfile.mkdtemp()
    return exp.start_logging(display_name=run_name, snapshot_directory=str(snapshot_directory))  # type: ignore


class UnitTestWorkspaceWrapper:
    """
    Wrapper around aml_workspace so that it is lazily loaded only once. Used for unit testing only.
    """

    def __init__(self) -> None:
        """
        Init.
        """
        self._workspace: Workspace = None

    @property
    def workspace(self) -> Workspace:
        """
        Lazily load the aml_workspace.
        """
        if self._workspace is None:
            self._workspace = get_workspace()
        return self._workspace


@contextmanager
def check_config_json(script_folder: Path, shared_config_json: Path) -> Generator:
    """
    Create a workspace config.json file exists in the folder where we expect a test script. This is either copied
    from the location given in shared_config_json (this should be the case when executing a test on a dev machine),
    or created from environment variables (this should trigger in builds on the github agents).

    :param script_folder: This is the folder in which the config.json file should be created
    :param shared_config_json: Path to a shared config.json file
    """
    target_config_json = script_folder / WORKSPACE_CONFIG_JSON
    target_config_exists = target_config_json.is_file()
    if target_config_exists:
        pass
    elif shared_config_json.exists():
        # This will execute on local dev machines
        logging.info(f"Copying {shared_config_json} to folder {script_folder}")
        shutil.copy(shared_config_json, target_config_json)
    else:
        # This will execute on github agents
        logging.info(f"Creating {str(target_config_json)} from environment variables.")
        subscription_id = os.getenv(ENV_SUBSCRIPTION_ID, "")
        resource_group = os.getenv(ENV_RESOURCE_GROUP, "")
        workspace_name = os.getenv(ENV_WORKSPACE_NAME, "")
        if subscription_id and resource_group and workspace_name:
            with open(str(target_config_json), 'w', encoding="utf-8") as file:
                config = {
                    "subscription_id": subscription_id,
                    "resource_group": resource_group,
                    "workspace_name": workspace_name
                }
                json.dump(config, file)
        else:
            raise ValueError("Either a shared config.json must be present, or all 3 environment variables for "
                             "workspace creation must exist.")
    try:
        yield
    finally:
        if not target_config_exists:
            target_config_json.unlink()


def check_is_any_of(message: str, actual: Optional[str], valid: Iterable[Optional[str]]) -> None:
    """
    Raises an exception if 'actual' is not any of the given valid values.
    :param message: The prefix for the error message.
    :param actual: The actual value.
    :param valid: The set of valid strings that 'actual' is allowed to take on.
    :return:
    """
    if actual not in valid:
        all_valid = ", ".join(["<None>" if v is None else v for v in valid])
        raise ValueError("{} must be one of [{}], but got: {}".format(message, all_valid, actual))


def _validate_credential(credential: TokenCredential) -> None:
    """
    Validate credential by attempting to get token. If authentication has been successful, get_token
    will succeed. Otherwise an exception will be raised

    :param credential: The credential object to validate.
    """
    credential.get_token("https://management.azure.com/.default")


def _get_legitimate_service_principal_credential(tenant_id: str, service_principal_id: str,
                                                 service_principal_password: str) -> TokenCredential:
    """
    Create a ClientSecretCredential given a tenant id, service principal id and password

    :param tenant_id: The Azure tenant id.
    :param service_principal_id: The id of an existing Service Principal.
    :param service_principal_password: The password of an existing Service Principal.
    :raises ValueError: If the credential cannot be validated (i.e. authentication was unsucessful).
    :return: The validated credential.
    """
    cred = ClientSecretCredential(tenant_id=tenant_id,
                                  client_id=service_principal_id,
                                  client_secret=service_principal_password)
    try:
        _validate_credential(cred)
        return cred
    except ClientAuthenticationError as e:
        raise ValueError(f"Found environment variables for {ENV_SERVICE_PRINCIPAL_ID}, "
                         f"{ENV_SERVICE_PRINCIPAL_PASSWORD}, and {ENV_TENANT_ID} but was "
                         f"not able to authenticate: {e}")


def _get_legitimate_device_code_credential() -> Optional[TokenCredential]:
    """
    Create a DeviceCodeCredential for interacting with Azure resources. If the credential can't be
    validated, return None.

    :return: A valid Azure credential.
    """
    cred = DeviceCodeCredential(timeout=60)
    try:
        _validate_credential(cred)
        return cred
    except ClientAuthenticationError:
        return None


def _get_legitimate_default_credential() -> Optional[TokenCredential]:
    """
    Create a DefaultAzure credential for interacting with Azure resources and validates it.

    :return: A valid Azure credential.
    """
    cred = DefaultAzureCredential(timeout=60)
    _validate_credential(cred)
    return cred


def _get_legitimate_interactive_browser_credential() -> Optional[TokenCredential]:
    """
    Create an InteractiveBrowser credential for interacting with Azure resources. If the credential can't be
    validated, return None.

    :return: A valid Azure credential.
    """
    cred = InteractiveBrowserCredential(timeout=60)
    try:
        _validate_credential(cred)
        return cred
    except ClientAuthenticationError:
        return None


def get_credential() -> Optional[TokenCredential]:
    """
    Get a credential for authenticating with Azure.There are multiple ways to retrieve a credential.
    If environment variables pertaining to details of a Service Principal are available, those will be used
    to authenticate. If no environment variables exist, and the script is not currently
    running inside of Azure ML or another Azure agent, will attempt to retrieve a credential via a
    device code (which requires the user to visit a link and enter a provided code). If this fails, or if running in
    Azure, DefaultAzureCredential will be used which iterates through a number of possible authentication methods
    including identifying an Azure managed identity, cached credentials from VS code, Azure CLI, Powershell etc.
    Otherwise returns None.

    :return: Any of the aforementioned credentials if available, else None.
    """
    service_principal_id = get_secret_from_environment(ENV_SERVICE_PRINCIPAL_ID, allow_missing=True)
    tenant_id = get_secret_from_environment(ENV_TENANT_ID, allow_missing=True)
    service_principal_password = get_secret_from_environment(ENV_SERVICE_PRINCIPAL_PASSWORD, allow_missing=True)
    if service_principal_id and tenant_id and service_principal_password:
        return _get_legitimate_service_principal_credential(tenant_id, service_principal_id, service_principal_password)

    try:
        cred = _get_legitimate_default_credential()
        if cred is not None:
            return cred
    except ClientAuthenticationError:
        cred = _get_legitimate_device_code_credential()
        if cred is not None:
            return cred

        cred = _get_legitimate_interactive_browser_credential()
        if cred is not None:
            return cred

    raise ValueError("Unable to generate and validate a credential. Please see Azure ML documentation"
                     "for instructions on diffrent options to get a credential")


def get_ml_client(ml_client: Optional[MLClient] = None,
                  aml_workspace: Optional[Workspace] = None,
                  workspace_config_path: Optional[PathOrString] = None,
                  subscription_id: Optional[str] = None,
                  resource_group: Optional[str] = None,
                  workspace_name: str = "",
                  ) -> MLClient:
    """
    Instantiate an MLClient for interacting with Azure resources via v2 of the Azure ML SDK.
    If a ml_client is provided, return that. Otherwise, create one using workspace details
    coming from either an existing Workspace object, a config.json file or passed in as an argument.

    :param ml_client: An optional existing MLClient object to be returned.
    :param aml_workspace: An optional Workspace object to take connection details from.
    :param workspace_config_path: An optional path toa  config.json file containing details of the Workspace.
    :param subscription_id: An optional subscription ID.
    :param resource_group: An optional resource group name.
    :param workspace_name: An optional workspace name.
    :return: An instance of MLClient to interact with Azure resources.
    """
    if ml_client:
        return ml_client

    credential = get_credential()
    if credential is None:
        raise ValueError("Can't connect to MLClient without a valid credential")
    if aml_workspace is not None:
        ml_client = MLClient(
            subscription_id=aml_workspace.subscription_id,
            resource_group_name=aml_workspace.resource_group,
            workspace_name=aml_workspace.name,
            credential=credential)  # type: ignore
    elif workspace_config_path:
        ml_client = MLClient.from_config(
            credential=credential,  # type: ignore
            path=str(workspace_config_path))
    elif subscription_id and resource_group and workspace_name:
        ml_client = MLClient(
            subscription_id=subscription_id,
            resource_group_name=resource_group,
            workspace_name=workspace_name,
            credential=credential)  # type: ignore
    else:
        try:
            workspace = get_workspace()
            ml_client = MLClient(
                subscription_id=workspace.subscription_id,
                resource_group_name=workspace.resource_group,
                workspace_name=workspace.name,
                credential=credential)  # type: ignore
        except ValueError as e:
            raise ValueError(f"Couldn't connect to MLClient: {e}")
    logging.info(f"Logged into AzureML workspace {ml_client.workspace_name}")
    return ml_client


def retrieve_workspace_from_client(ml_client: MLClient, workspace_name: Optional[str] = None
                                   ) -> WorkspaceV2:
    """
    Get a v2 Workspace object from an MLClient object. If a workspace_name is passed, will attempt
    to retrieve a workspace with that name. Otherweise will use the MLClient's default workspace_name

    :param ml_client: An MLClient object to retrieve the Workspace from
    :param workspace_name: An optional name of the workspace to retrieve.
    :return: A v2 Workspace object.
    """
    if workspace_name is not None:
        workspace_name = workspace_name
    elif ml_client.workspace_name is not None:
        workspace_name = ml_client.workspace_name
    else:
        workspace_name = ""
    workspace = ml_client.workspaces.get(workspace_name)
    return workspace


def fetch_job(ml_client: MLClient, run_id: str) -> Job:
    """
    Retrieve a job with a given run_id from an MLClient

    :param ml_client: An MLClient object.
    :param run_id: The id of the run to retrieve.
    :return: An Azure ML (v2) Job object.
    """
    job = ml_client.jobs.get(run_id)
    return job


def filter_v2_input_output_args(args: List[str]) -> List[str]:
    """
    Filter out AML v2 Input and Output entries from a list of args. Under AML SDK v2 it is necessary to
    pass input and output arguments to a script via the command line, of which there can be an unknown number.
    Therefore we need to remove these from the list of args passed to the argument parsers.

    :param args: A list of arguments from which to remove input and output args
    :return: A filtered list of arguments, without entries in the format of INPUT_i or OUTPUT_i where i is
        any integer.
    """
    return [a for a in args if
            not re.match(V2_INPUT_DATASET_PATTERN, a) and not re.match(V2_OUTPUT_DATASET_PATTERN, a)]<|MERGE_RESOLUTION|>--- conflicted
+++ resolved
@@ -1966,17 +1966,6 @@
         AML Workspace object to retrieve the Run from.
     :return: A Pandas DataFrame containing the aggregated metrics from each child run
     """
-<<<<<<< HEAD
-    if run is None:
-        assert run_id is not None, "Either run or run_id must be provided"
-        workspace = get_workspace(aml_workspace=aml_workspace, workspace_config_path=workspace_config_path)
-        run = get_aml_run_from_run_id(run_id, aml_workspace=workspace)
-    # assert isinstance(run, HyperDriveRun)
-    metrics: DefaultDict = defaultdict()
-    for child_run in run.get_children():  # type: ignore
-        child_run_metrics = child_run.get_metrics()
-        keep_metrics = keep_metrics or child_run_metrics.keys()
-=======
     metrics = get_metrics_for_hyperdrive_run(
         child_run_arg_name=child_run_arg_name,
         run_id=run_id,
@@ -2000,7 +1989,6 @@
             "scalars, and some are lists. Make sure that the lists come first."
         )
     return df
->>>>>>> 5e500e7e
 
 
 def get_metrics_for_run(
