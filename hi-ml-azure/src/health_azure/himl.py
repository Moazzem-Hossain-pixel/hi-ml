#  ------------------------------------------------------------------------------------------
#  Copyright (c) Microsoft Corporation. All rights reserved.
#  Licensed under the MIT License (MIT). See LICENSE in the repo root for license information.
#  ------------------------------------------------------------------------------------------

"""
Wrapper functions for running local Python scripts on Azure ML.

See examples/elevate_this.py for a very simple 'hello world' example of use.
"""

import logging
import os
import re
import sys
import warnings
from argparse import ArgumentParser
from contextlib import contextmanager
from dataclasses import dataclass
from pathlib import Path
from typing import Any, Callable, Dict, Generator, List, Optional, Tuple, Union

from azure.ai.ml import MLClient, Input, Output, command
from azure.ai.ml.constants import AssetTypes, InputOutputModes
from azure.ai.ml.entities import Data, Job, Command, Sweep
from azure.ai.ml.entities import Environment as EnvironmentV2

from azure.ai.ml.sweep import Choice
from azureml._base_sdk_common import user_agent
from azureml.core import ComputeTarget, Environment, Experiment, Run, RunConfiguration, ScriptRunConfig, Workspace
from azureml.core.runconfig import DockerConfiguration, MpiConfiguration
from azureml.data import OutputFileDatasetConfig
from azureml.data.dataset_consumption_config import DatasetConsumptionConfig
from azureml.train.hyperdrive import HyperDriveConfig, GridParameterSampling, PrimaryMetricGoal, choice
from azureml.dataprep.fuse.daemon import MountContext

from health_azure.amulet import (ENV_AMLT_DATAREFERENCE_DATA, ENV_AMLT_DATAREFERENCE_OUTPUT, is_amulet_job)
from health_azure.utils import (create_python_environment, create_run_recovery_id, find_file_in_parent_to_pythonpath,
                                is_run_and_child_runs_completed, is_running_in_azure_ml, register_environment,
                                run_duration_string_to_seconds, to_azure_friendly_string, RUN_CONTEXT, get_workspace,
                                PathOrString, DEFAULT_ENVIRONMENT_VARIABLES, get_ml_client,
                                create_python_environment_v2, register_environment_v2, V2_INPUT_DATASET_PATTERN,
                                V2_OUTPUT_DATASET_PATTERN, SLATierType)
from health_azure.datasets import (DatasetConfig, StrOrDatasetConfig, setup_local_datasets,
                                   _input_dataset_key, _output_dataset_key, _replace_string_datasets)


logger = logging.getLogger('health_azure')
logger.setLevel(logging.DEBUG)

AML_IGNORE_FILE = ".amlignore"
AZUREML_COMMANDLINE_FLAG = "--azureml"
CONDA_ENVIRONMENT_FILE = "environment.yml"
LOGS_FOLDER = "logs"
OUTPUT_FOLDER = "outputs"
RUN_RECOVERY_FILE = "most_recent_run.txt"
SDK_NAME = "innereye"
SDK_VERSION = "2.0"

# hyperparameter search args
PARAM_SAMPLING_ARG = "parameter_sampling"
MAX_TOTAL_TRIALS_ARG = "max_total_trials"
PRIMARY_METRIC_ARG = "primary_metric"
SAMPLING_ALGORITHM_ARG = "sampling_algorithm"
GOAL_ARG = "goal"


@dataclass
class AzureRunInfo:
    """
    This class stores all information that a script needs to run inside and outside of AzureML. It is return
    from `submit_to_azure_if_needed`, where the return value depends on whether the script is inside or outside
    AzureML.

    Please check the source code for detailed documentation for all fields.
    """
    input_datasets: List[Optional[Path]]
    """A list of folders that contain all the datasets that the script uses as inputs. Input datasets must be
     specified when calling `submit_to_azure_if_needed`. Here, they are made available as Path objects. If no input
     datasets are specified, the list is empty."""
    output_datasets: List[Optional[Path]]
    """A list of folders that contain all the datasets that the script uses as outputs. Output datasets must be
         specified when calling `submit_to_azure_if_needed`. Here, they are made available as Path objects. If no output
         datasets are specified, the list is empty."""
    mount_contexts: List[MountContext]
    """A list of mount contexts for input datasets when running outside AzureML. There will be a mount context
    for each input dataset where there is no local_folder, there is a workspace, and use_mounting is set.
    This list is maintained only to prevent exit from these contexts until the RunInfo object is deleted."""
    run: Optional[Run]
    """An AzureML Run object if the present script is executing inside AzureML, or None if outside of AzureML.
    The Run object has methods to log metrics, upload files, etc."""
    is_running_in_azure_ml: bool
    """If True, the present script is executing inside AzureML. If False, outside AzureML."""
    output_folder: Path
    """The output folder into which all script outputs should be written, if they should be later available in the
    AzureML portal. Files written to this folder will be uploaded to blob storage at the end of the script run."""
    logs_folder: Path
    """The folder into which all log files (for example, tensorboard) should be written. All files written to this
    folder will be uploaded to blob storage regularly during the script run."""


def validate_num_nodes(compute_cluster: ComputeTarget, num_nodes: int) -> None:
    """
    Check that the user hasn't requested more nodes than the maximum number of nodes allowed by
    their compute cluster

    :param compute_cluster: An AML ComputeTarget representing the cluster whose upper node limit
        should be checked
    :param num_nodes: The number of nodes that the user has requested
    """
    max_cluster_nodes: int = compute_cluster.scale_settings.maximum_node_count
    if num_nodes > max_cluster_nodes:
        raise ValueError(
            f"You have requested {num_nodes} nodes, which is more than your compute cluster "
            f"({compute_cluster.name})'s maximum of {max_cluster_nodes} nodes.")


def validate_compute_name(existing_compute_targets: Dict[str, ComputeTarget], compute_target_name: str) -> None:
    """
    Check that a specified compute target is one of the available existing compute targets in a Workspace

    :param existing_compute_targets: A list of AML ComputeTarget objects available to a given AML Workspace
    :param compute_cluster_name: The name of the specific compute target whose name to look up in existing
        compute targets
    """
    if compute_target_name not in existing_compute_targets:
        raise ValueError(f"Could not find the compute target {compute_target_name} in the AzureML workspace. ",
                         f"Existing compute targets: {list(existing_compute_targets)}")


def validate_compute_cluster(workspace: Workspace, compute_cluster_name: str, num_nodes: int) -> None:
    """
    Check that both the specified compute cluster exists in the given Workspace, and that it has enough
    nodes to spin up the requested number of nodes

    :param existing_compute_clusters: A list of AML ComputeTarget objects in a given AML Workspace
    :param compute_cluster_name: The name of the specific compute cluster whose properties should be checked
    :param num_nodes: The number of nodes that the user has requested
    """
    existing_compute_clusters: Dict[str, ComputeTarget] = workspace.compute_targets
    validate_compute_name(existing_compute_clusters, compute_cluster_name)
    compute_cluster = existing_compute_clusters[compute_cluster_name]
    validate_num_nodes(compute_cluster, num_nodes)


def create_run_configuration(workspace: Workspace,
                             compute_cluster_name: str,
                             conda_environment_file: Optional[Path] = None,
                             aml_environment_name: str = "",
                             environment_variables: Optional[Dict[str, str]] = None,
                             pip_extra_index_url: str = "",
                             private_pip_wheel_path: Optional[Path] = None,
                             docker_base_image: str = "",
                             docker_shm_size: str = "",
                             num_nodes: int = 1,
                             max_run_duration: str = "",
                             input_datasets: Optional[List[DatasetConfig]] = None,
                             output_datasets: Optional[List[DatasetConfig]] = None,
                             ) -> RunConfiguration:
    """
    Creates an AzureML run configuration, that contains information about environment, multi node execution, and
    Docker.

    :param workspace: The AzureML Workspace to use.
    :param aml_environment_name: The name of an AzureML environment that should be used to submit the script. If not
        provided, an environment will be created from the arguments to this function (conda_environment_file,
        pip_extra_index_url, environment_variables, docker_base_image)
    :param max_run_duration: The maximum runtime that is allowed for this job in AzureML. This is given as a
        floating point number with a string suffix s, m, h, d for seconds, minutes, hours, day. Examples: '3.5h', '2d'
    :param compute_cluster_name: The name of the AzureML cluster that should run the job. This can be a cluster with
        CPU or GPU machines.
    :param conda_environment_file: The conda configuration file that describes which packages are necessary for your
        script to run.
    :param environment_variables: The environment variables that should be set when running in AzureML.
    :param docker_base_image: The Docker base image that should be used when creating a new Docker image.
    :param docker_shm_size: The Docker shared memory size that should be used when creating a new Docker image.
    :param pip_extra_index_url: If provided, use this PIP package index to find additional packages when building
        the Docker image.
    :param private_pip_wheel_path: If provided, add this wheel as a private package to the AzureML workspace.
    :param conda_environment_file: The file that contains the Conda environment definition.
    :param input_datasets: The script will consume all data in folder in blob storage as the input. The folder must
        exist in blob storage, in the location that you gave when creating the datastore. Once the script has run, it
        will also register the data in this folder as an AzureML dataset.
    :param output_datasets: The script will create a temporary folder when running in AzureML, and while the job writes
        data to that folder, upload it to blob storage, in the data store.
    :param num_nodes: The number of nodes to use in distributed training on AzureML.
    :return:
    """
    run_config = RunConfiguration()

    if aml_environment_name:
        run_config.environment = Environment.get(workspace, aml_environment_name)
    elif conda_environment_file:
        # Create an AzureML environment, then check if it exists already. If it exists, use the registered
        # environment, otherwise register the new environment.
        new_environment = create_python_environment(
            conda_environment_file=conda_environment_file,
            pip_extra_index_url=pip_extra_index_url,
            workspace=workspace,
            private_pip_wheel_path=private_pip_wheel_path,
            docker_base_image=docker_base_image)
        conda_deps = new_environment.python.conda_dependencies
        if conda_deps.get_python_version() is None:
            raise ValueError("If specifying a conda environment file, you must specify the python version within it")
        registered_env = register_environment(workspace, new_environment)
        run_config.environment = registered_env
    else:
        raise ValueError("One of the two arguments 'aml_environment_name' or 'conda_environment_file' must be given.")

    # By default, include several environment variables that work around known issues in the software stack
    run_config.environment_variables = {**DEFAULT_ENVIRONMENT_VARIABLES, **(environment_variables or {})}

    if docker_shm_size:
        run_config.docker = DockerConfiguration(use_docker=True, shm_size=docker_shm_size)

    validate_compute_cluster(workspace, compute_cluster_name, num_nodes)

    run_config.target = compute_cluster_name

    if max_run_duration:
        run_config.max_run_duration_seconds = run_duration_string_to_seconds(max_run_duration)

    # Create MPI configuration for distributed jobs (unless num_splits > 1, in which case
    # an AML HyperdriveConfig is instantiated instead
    if num_nodes > 1:
        distributed_job_config = MpiConfiguration(node_count=num_nodes)
        run_config.mpi = distributed_job_config
        run_config.framework = "Python"
        run_config.communicator = "IntelMpi"
        run_config.node_count = distributed_job_config.node_count

    if input_datasets or output_datasets:
        inputs, outputs = convert_himl_to_azureml_datasets(cleaned_input_datasets=input_datasets or [],
                                                           cleaned_output_datasets=output_datasets or [],
                                                           workspace=workspace,
                                                           strictly_aml_v1=True
                                                           )
        run_config.data = inputs
        run_config.output_data = outputs

    return run_config


def create_grid_hyperdrive_config(values: List[str],
                                  argument_name: str,
                                  metric_name: str) -> HyperDriveConfig:
    """
    Creates an Azure ML HyperDriveConfig object that runs a simple grid search. The Hyperdrive job will run one child
    job for each of the values provided in `values`, and each child job will have a suffix added to the commandline
    like `--argument_name value`.

    Note: this config expects that a metric is logged in your training script([see here](
    https://docs.microsoft.com/en-us/azure/machine-learning/how-to-tune-hyperparameters#log-metrics-for-hyperparameter-tuning))
    that will be monitored by Hyperdrive. The name of this metric is given by `metric_name`.

    :param values: The list of values to try for the commandline argument given by `argument_name`.
    :param argument_name: The name of the commandline argument that each of the child runs gets, to
        indicate which value they should work on.
    :param metric_name: The name of the metric that the HyperDriveConfig will compare runs by. Please note that it is
        your responsibility to make sure a metric with this name is logged to the Run in your training script
    :return: an Azure ML HyperDriveConfig object
    """
    logging.info(f"Creating a HyperDriveConfig. Please note that this expects to find the specified "
                 f"metric '{metric_name}' logged to AzureML from your training script (for example, using the "
                 f"AzureMLLogger with Pytorch Lightning)")
    parameter_dict = {
        argument_name: choice(values),
    }
    return HyperDriveConfig(
        run_config=ScriptRunConfig(""),
        hyperparameter_sampling=GridParameterSampling(parameter_dict),
        primary_metric_name=metric_name,
        primary_metric_goal=PrimaryMetricGoal.MINIMIZE,
        max_total_runs=len(values)
    )


def create_grid_hyperparam_args_v2(values: List[Any],
                                   argument_name: str,
                                   metric_name: str) -> Dict[str, Any]:
    """
    Create a dictionary of arguments to create an Azure ML v2 SDK Sweep job.

    :param values: The list of values to try for the commandline argument given by `argument_name`.
    :param argument_name: The name of the commandline argument that each of the child runs gets, to
        indicate which value they should work on.
    :param metric_name: The name of the metric that the sweep job will compare runs by. Please note that it is
        your responsibility to make sure a metric with this name is logged to the Run in your training script
    :return: A dictionary of arguments and values to pass in to the command job.
    """
    param_sampling = {argument_name: Choice(values)}
    hyperparam_args = {
        MAX_TOTAL_TRIALS_ARG: len(values),
        PARAM_SAMPLING_ARG: param_sampling,
        SAMPLING_ALGORITHM_ARG: "grid",
        PRIMARY_METRIC_ARG: metric_name,
        GOAL_ARG: "Minimize"
    }
    return hyperparam_args


def create_crossval_hyperdrive_config(num_splits: int,
                                      cross_val_index_arg_name: str = "crossval_index",
                                      metric_name: str = "val/loss") -> HyperDriveConfig:
    """
    Creates an Azure ML HyperDriveConfig object for running cross validation. Note: this config expects a metric
    named <metric_name> to be logged in your training script([see here](
    https://docs.microsoft.com/en-us/azure/machine-learning/how-to-tune-hyperparameters#log-metrics-for-hyperparameter-tuning))

    :param num_splits: The number of splits for k-fold cross validation
    :param cross_val_index_arg_name: The name of the commandline argument that each of the child runs gets, to
        indicate which split they should work on.
    :param metric_name: The name of the metric that the HyperDriveConfig will compare runs by. Please note that it is
        your responsibility to make sure a metric with this name is logged to the Run in your training script
    :return: an Azure ML HyperDriveConfig object
    """
    return create_grid_hyperdrive_config(values=list(map(str, range(num_splits))),
                                         argument_name=cross_val_index_arg_name,
                                         metric_name=metric_name)


def create_crossval_hyperparam_args_v2(num_splits: int,
                                       cross_val_index_arg_name: str = "crossval_index",
                                       metric_name: str = "val/loss") -> Dict[str, Any]:
    """
    Create a dictionary of arguments to create an Azure ML v2 SDK Sweep job.

    :param num_splits: The number of splits for k-fold cross validation
    :param cross_val_index_arg_name: The name of the commandline argument that each of the child runs gets, to
        indicate which split they should work on.
    :param metric_name: The name of the metric that the HyperDriveConfig will compare runs by. Please note that it is
        your responsibility to make sure a metric with this name is logged to the Run in your training script
    :return: A dictionary of arguments and values to pass in to the command job.
    """
    return create_grid_hyperparam_args_v2(values=list(map(str, range(num_splits))),
                                          argument_name=cross_val_index_arg_name,
                                          metric_name=metric_name)


def create_script_run(snapshot_root_directory: Optional[Path] = None,
                      entry_script: Optional[PathOrString] = None,
                      script_params: Optional[List[str]] = None) -> ScriptRunConfig:
    """
    Creates an AzureML ScriptRunConfig object, that holds the information about the snapshot, the entry script, and
    its arguments.

    :param entry_script: The script that should be run in AzureML.
    :param snapshot_root_directory: The directory that contains all code that should be packaged and sent to AzureML.
        All Python code that the script uses must be copied over.
    :param script_params: A list of parameter to pass on to the script as it runs in AzureML. If empty (or None, the
        default) these will be copied over from sys.argv, omitting the --azureml flag.
    :return:
    """
    if snapshot_root_directory is None:
        print("No snapshot root directory given. All files in the current working directory will be copied to AzureML.")
        snapshot_root_directory = Path.cwd()
    else:
        print(f"All files in this folder will be copied to AzureML: {snapshot_root_directory}")
    if entry_script is None:
        entry_script = Path(sys.argv[0])
        print("No entry script given. The current main Python file will be executed in AzureML.")
    elif isinstance(entry_script, str):
        entry_script = Path(entry_script)
    if entry_script.is_absolute():
        try:
            # The entry script always needs to use Linux path separators, even when submitting from Windows
            entry_script_relative = entry_script.relative_to(snapshot_root_directory).as_posix()
        except ValueError:
            raise ValueError("The entry script must be inside of the snapshot root directory. "
                             f"Snapshot root: {snapshot_root_directory}, entry script: {entry_script}")
    else:
        entry_script_relative = str(entry_script)
    script_params = _get_script_params(script_params)
    print(f"This command will be run in AzureML: {entry_script_relative} {' '.join(script_params)}")
    return ScriptRunConfig(
        source_directory=str(snapshot_root_directory),
        script=entry_script_relative,
        arguments=script_params)


def _generate_input_dataset_command(input_datasets_v2: Dict[str, Input]) -> str:
    """
    Generate command line arguments to pass AML v2 data assets into a script

    :param input_datasets_v2: A dictionary of Input objects that have been passed into the AML command
    :return: A string representing the input datasets that the script should expect
    """
    input_cmd = ""
    for i, (input_data_name, input_dataset_v2) in enumerate(input_datasets_v2.items()):
        input_name = f"INPUT_{i}"
        input_str = "${{inputs." + f"{input_name}" + "}}"
        input_cmd += f" --{input_name}={input_str}"
    return input_cmd


def _generate_output_dataset_command(output_datasets_v2: Dict[str, Output]) -> str:
    """
    Generate command line arguments to pass AML v2 outputs into a script

    :param output_datasets_v2: A dictionary of Output objects that have been passed into the AML command
    :return: A string representing the output values that the script should expect
    """
    output_cmd = ""
    for i, (output_data_name, output_dataset_v2) in enumerate(output_datasets_v2.items()):
        output_name = f"OUTPUT_{i}"
        output_str = "${{outputs." + f"{output_name}" + "}}"
        output_cmd += f" --{output_name}={output_str}"
    return output_cmd


def submit_run_v2(workspace: Optional[Workspace],
                  experiment_name: str,
                  environment: EnvironmentV2,
                  input_datasets_v2: Optional[Dict[str, Input]] = None,
                  output_datasets_v2: Optional[Dict[str, Output]] = None,
                  snapshot_root_directory: Optional[Path] = None,
                  entry_script: Optional[PathOrString] = None,
                  script_params: Optional[List[str]] = None,
                  compute_target: Optional[str] = None,
                  tags: Optional[Dict[str, str]] = None,
                  wait_for_completion: bool = False,
                  wait_for_completion_show_output: bool = False,
                  workspace_config_path: Optional[PathOrString] = None,
                  ml_client: Optional[MLClient] = None,
<<<<<<< HEAD
                  docker_base_image: str = "",
                  docker_shm_size: str = "",
                  sla_tier: Optional[SLATierType] = None,
                  instance_type: Optional[str] = None,
                  instance_count: int = 1,
                  ) -> Job:
=======
                  hyperparam_args: Optional[Dict[str, Any]] = None) -> Job:
>>>>>>> 89bb3d4a
    """
    Starts a v2 AML Job on a given workspace by submitting a command

    :param workspace: The AzureML workspace to use.
    :param experiment_name: The name of the experiment that will be used or created. If the experiment name contains
        characters that are not valid in Azure, those will be removed.
    :param environment: An AML v2 Environment object.
    :param input_datasets_v2: An optional dictionary of Inputs to pass in to the command.
    :param output_datasets_v2: An optional dictionary of Outputs to pass in to the command.
    :param snapshot_root_directory: The directory that contains all code that should be packaged and sent to AzureML.
        All Python code that the script uses must be copied over.
    :param entry_script: The script that should be run in AzureML.
    :param script_params: A list of parameter to pass on to the script as it runs in AzureML.
    :param compute_target: Optional name of a compute target in Azure ML to submit the job to. If None, will run
        locally.
    :param tags: A dictionary of string key/value pairs, that will be added as metadata to the run. If set to None,
        a default metadata field will be added that only contains the commandline arguments that started the run.
    :param wait_for_completion: If False (the default) return after the run is submitted to AzureML, otherwise wait for
        the completion of this run (if True).
    :param wait_for_completion_show_output: If wait_for_completion is True this parameter indicates whether to show the
        run output on sys.stdout.
<<<<<<< HEAD
    :param workspace_config_path:
    :param ml_client:
    :param docker_base_image: The Docker base image that should be specified when submitting a job to a virtual cluster.
    :param docker_shm_size: The Docker shared memory size that should be used when creating a new Docker image.
    :param pip_extra_index_url: If provided, use this PIP package index to find additional packages when building
        the Docker image.
    :param sla_tier: Optional service level acccess tier if submitting to compute that requires this specification.
        Should be one of 'Premium', 'Standard', 'Basic' or None.
    :param instance_type: If more than one instance type is available in the virtual cluster, specify which type to use.
    :param instance_count: The number of Azure ML nodes to request for the job.
=======
    :param workspace_config_path: If not provided with an AzureML Workspace, then load one given the information in this
        config
    :param ml_client: An Azure MLClient object for interacting with Azure resources.
    :param hyperparam_args: A dictionary of hyperparameter search args to pass into a sweep job.
>>>>>>> 89bb3d4a
    :return: An AzureML Run object.
    """
    if ml_client is None:
        if workspace is not None:
            ml_client = get_ml_client(
                subscription_id=workspace.subscription_id,
                resource_group=workspace.resource_group,
                workspace_name=workspace.name
            )
        elif workspace_config_path is not None:
            ml_client = get_ml_client(workspace_config_path=workspace_config_path)
        else:
            raise ValueError("Either workspace or workspace_config_path must be specified to connect to the Workspace")

    assert compute_target is not None, "No compute_target has been provided"
    assert entry_script is not None, "No entry_script has been provided"
    snapshot_root_directory = snapshot_root_directory or Path.cwd()
    root_dir = Path(snapshot_root_directory)
    entry_script = Path(entry_script).relative_to(root_dir).as_posix()

    script_params = script_params or []
    args = [p for p in script_params if "conda_env" not in p]
    arg_str = " ".join(args)
    cmd = "python " + str(entry_script) + " " + arg_str

    if input_datasets_v2:
        cmd += _generate_input_dataset_command(input_datasets_v2)
    else:
        input_datasets_v2 = {}

    if output_datasets_v2:
        cmd += _generate_output_dataset_command(output_datasets_v2)
    else:
        output_datasets_v2 = {}

<<<<<<< HEAD
    sla_tier = sla_tier.value if sla_tier else ""

    # The following parameters are specified for submitting jobs to Singularity. Other compute types will ignore th
    job_resources = {
        "instance_type": instance_type,
        "instance_count": instance_count,
        "properties": {
            "AISuperComputer": {
                "interactive": False,
                "imageVersion": docker_base_image,
                "slaTier": sla_tier,
                "tensorboardLogDirectory": "/scratch/tensorboard_logs",
                "scalePolicy": {
                    "autoScaleIntervalInSec": 120,
                    "maxInstanceTypeCount": 1,
                    "minInstanceTypeCount": 1,
                },
                "sshPublicKeys": []}}
    }

    command_job = command(
        code=str(snapshot_root_directory),
        command=cmd,
        inputs=input_datasets_v2,
        outputs=output_datasets_v2,
        environment=environment.name + "@latest",
        compute=compute_target,
        instance_count=instance_count,
        experiment_name=experiment_name,
        shm_size=docker_shm_size,
        resources=job_resources,
        environment_variables={
            "JOB_EXECUTION_MODE": "Basic",
            "AZUREML_COMPUTE_USE_COMMON_RUNTIME": "true"
        }
    )
    returned_job = ml_client.jobs.create_or_update(command_job)
=======
    job_to_submit: Union[Command, Sweep]

    if hyperparam_args:
        param_sampling = hyperparam_args[PARAM_SAMPLING_ARG]

        for sample_param, choices in param_sampling.items():
            input_datasets_v2[sample_param] = choices.values[0]
            cmd += f" --{sample_param}=" + "${{inputs." + sample_param + "}}"

        command_job = command(
            code=str(snapshot_root_directory),
            command=cmd,
            inputs=input_datasets_v2,
            outputs=output_datasets_v2,
            environment=environment.name + "@latest",
            compute=compute_target,
            experiment_name=experiment_name,
            environment_variables={
                "JOB_EXECUTION_MODE": "Basic",
            }
        )

        del hyperparam_args[PARAM_SAMPLING_ARG]
        # override command with parameter expressions
        command_job = command_job(
            **param_sampling,
        )

        job_to_submit = command_job.sweep(
            compute=compute_target,  # AML docs suggest setting this here although already passed to command
            **hyperparam_args
        )

        # AML docs state to reset certain properties here which aren't picked up from the
        # underlying command such as experiment name and max_total_trials
        job_to_submit.experiment_name = experiment_name
        job_to_submit.set_limits(max_total_trials=hyperparam_args.get(MAX_TOTAL_TRIALS_ARG, None))

    else:
        job_to_submit = command(
            code=str(snapshot_root_directory),
            command=cmd,
            inputs=input_datasets_v2,
            outputs=output_datasets_v2,
            environment=environment.name + "@latest",
            compute=compute_target,
            experiment_name=experiment_name,
            environment_variables={
                "JOB_EXECUTION_MODE": "Basic",
            }
        )

    returned_job = ml_client.jobs.create_or_update(job_to_submit)
>>>>>>> 89bb3d4a
    logging.info(f"URL to job: {returned_job.services['Studio'].endpoint}")  # type: ignore
    return returned_job


def download_job_outputs_logs(ml_client: MLClient,
                              job_name: str,
                              file_to_download_path: str = "",
                              download_dir: Optional[PathOrString] = None) -> None:
    """
    Download output files from an mlflow job. Outputs will be downloaded to a folder named
    `<download_dir>/<job_name>` where download_dir is either provided to this function,
    or is "outputs". If a single file is required, the path to this file within the job can
    be specified with 'file_to_download_path'

    :param ml_client: An MLClient object.
    :param job_name: The name (id) of the job to download output files from.
    :param file_to_download_path: An optional path to a single file/folder to download.
    :param download_dir: An optional folder into which to download the run files.
    """

    download_dir = Path(download_dir) if download_dir else Path("outputs")
    download_dir = download_dir / job_name
    ml_client.jobs.download(job_name, output_name=file_to_download_path, download_path=download_dir)


def submit_run(workspace: Workspace,
               experiment_name: str,
               script_run_config: Union[ScriptRunConfig, HyperDriveConfig],
               tags: Optional[Dict[str, str]] = None,
               wait_for_completion: bool = False,
               wait_for_completion_show_output: bool = False,
               ) -> Run:
    """
    Starts an AzureML run on a given workspace, via the script_run_config.

    :param workspace: The AzureML workspace to use.
    :param experiment_name: The name of the experiment that will be used or created. If the experiment name contains
        characters that are not valid in Azure, those will be removed.
    :param script_run_config: The settings that describe which script should be run.
    :param tags: A dictionary of string key/value pairs, that will be added as metadata to the run. If set to None,
        a default metadata field will be added that only contains the commandline arguments that started the run.
    :param wait_for_completion: If False (the default) return after the run is submitted to AzureML, otherwise wait for
        the completion of this run (if True).
    :param wait_for_completion_show_output: If wait_for_completion is True this parameter indicates whether to show the
        run output on sys.stdout.
    :return: An AzureML Run object.
    """
    cleaned_experiment_name = to_azure_friendly_string(experiment_name)
    experiment = Experiment(workspace=workspace, name=cleaned_experiment_name)
    user_agent.append(SDK_NAME, SDK_VERSION)
    run = experiment.submit(script_run_config)
    if tags is None:
        if hasattr(script_run_config, 'arguments') and \
                script_run_config.arguments is not None:
            # It is probably a ScriptRunConfig
            tags = {"commandline_args": " ".join(script_run_config.arguments)}
        elif hasattr(script_run_config, 'run_config') and \
                hasattr(script_run_config.run_config, 'arguments') and \
                script_run_config.run_config.arguments is not None:
            # It is probably a HyperDriveConfig
            tags = {"commandline_args": " ".join(script_run_config.run_config.arguments)}
    run.set_tags(tags)

    _write_run_recovery_file(run)

    # These need to be 'print' not 'logging.info' so that the calling script sees them outside AzureML
    print("\n==============================================================================")
    print(f"Successfully queued run number {run.number} (ID {run.id}) in experiment {run.experiment.name}")
    print(f"Experiment name and run ID are available in file {RUN_RECOVERY_FILE}")
    print(f"Experiment URL: {run.experiment.get_portal_url()}")
    print(f"Run URL: {run.get_portal_url()}")
    print("==============================================================================\n")
    if wait_for_completion:
        print("Waiting for the completion of the AzureML run.")
        run.wait_for_completion(show_output=wait_for_completion_show_output,
                                wait_post_processing=True,
                                raise_on_error=True)
        if not is_run_and_child_runs_completed(run):
            raise ValueError(f"Run {run.id} in experiment {run.experiment.name} or one of its child "
                             "runs failed.")
        print("AzureML completed.")
    return run


def _str_to_path(s: Optional[PathOrString]) -> Optional[Path]:
    if isinstance(s, str):
        return Path(s)
    return s


def create_v2_inputs(ml_client: MLClient, input_datasets: List[DatasetConfig]) -> Dict[str, Input]:
    """
    Create a dictionary of Azure ML v2 Input objects, required for passing input data in to an AML job

    :param ml_client: An MLClient object.
    :param input_datasets: A list of DatasetConfigs to convert to Inputs.
    :return: A dictionary in the format "input_name": Input.
    """
    inputs: Dict[str, Input] = {}
    for i, input_dataset in enumerate(input_datasets):
        input_name = f"INPUT_{i}"
        version = input_dataset.version or 1
        data_asset: Data = ml_client.data.get(input_dataset.name, version=str(version))
        data_path = data_asset.id or ""
        # Note that there are alternative formats that the input path can take, such as:
        # v1_datastore_path = f"azureml://datastores/{input_dataset.datastore}/paths/<path_to_dataset>"
        # v2_dataset_path = f"azureml:{input_dataset.name}:1"

        inputs[input_name] = Input(  # type: ignore
            type=AssetTypes.URI_FOLDER,
            path=data_path,
            mode=InputOutputModes.MOUNT,
        )
    return inputs


def create_v2_outputs(output_datasets: List[DatasetConfig]) -> Dict[str, Output]:
    """
    Create a dictionary of Azure ML v2 Output objects, required for passing output data in to an AML job

    :param output_datasets: A list of DatasetConfigs to convert to Outputs.
    :return: A dictionary in the format "output_name": Output.
    """
    outputs = {}
    for i, output_dataset in enumerate(output_datasets):
        output_name = f"OUTPUT_{i}"
        v1_datastore_path = f"azureml://datastores/{output_dataset.datastore}/paths/{output_dataset.name}"
        # Note that there are alternative formats that the output path can take, such as:
        # v2_data_asset_path = f"azureml:{output_dataset.name}@latest"
        outputs[output_name] = Output(  # type: ignore
            type=AssetTypes.URI_FOLDER,
            path=v1_datastore_path,
            mode=InputOutputModes.DIRECT,
        )
    return outputs


def submit_to_azure_if_needed(  # type: ignore
        compute_cluster_name: str = "",
        entry_script: Optional[PathOrString] = None,
        aml_workspace: Optional[Workspace] = None,
        workspace_config_file: Optional[PathOrString] = None,
        ml_client: Optional[MLClient] = None,
        snapshot_root_directory: Optional[PathOrString] = None,
        script_params: Optional[List[str]] = None,
        conda_environment_file: Optional[PathOrString] = None,
        aml_environment_name: str = "",
        experiment_name: Optional[str] = None,
        environment_variables: Optional[Dict[str, str]] = None,
        pip_extra_index_url: str = "",
        private_pip_wheel_path: Optional[PathOrString] = None,
        docker_base_image: str = "",
        docker_shm_size: str = "",
        ignored_folders: Optional[List[PathOrString]] = None,
        default_datastore: str = "",
        input_datasets: Optional[List[StrOrDatasetConfig]] = None,
        output_datasets: Optional[List[StrOrDatasetConfig]] = None,
        num_nodes: int = 1,
        wait_for_completion: bool = False,
        wait_for_completion_show_output: bool = False,
        max_run_duration: str = "",
        submit_to_azureml: Optional[bool] = None,
        tags: Optional[Dict[str, str]] = None,
        after_submission: Optional[Callable[[Run], None]] = None,
        hyperdrive_config: Optional[HyperDriveConfig] = None,
        hyperparam_args: Optional[Dict[str, Any]] = None,
        create_output_folders: bool = True,
        strictly_aml_v1: bool = False,
        sla_tier: Optional[SLATierType] = None,
        instance_type: Optional[str] = None,
        instance_count: int = 1,
) -> AzureRunInfo:  # pragma: no cover
    """
    Submit a folder to Azure, if needed and run it.
    Use the commandline flag --azureml to submit to AzureML, and leave it out to run locally.

    :param after_submission: A function that will be called directly after submitting the job to AzureML. The only
        argument to this function is the run that was just submitted. Use this to, for example, add additional tags
        or print information about the run.
    :param tags: A dictionary of string key/value pairs, that will be added as metadata to the run. If set to None,
        a default metadata field will be added that only contains the commandline arguments that started the run.
    :param aml_environment_name: The name of an AzureML environment that should be used to submit the script. If not
        provided, an environment will be created from the arguments to this function.
    :param max_run_duration: The maximum runtime that is allowed for this job in AzureML. This is given as a
        floating point number with a string suffix s, m, h, d for seconds, minutes, hours, day. Examples: '3.5h', '2d'
    :param experiment_name: The name of the AzureML experiment in which the run should be submitted. If omitted,
        this is created based on the name of the current script.
    :param entry_script: The script that should be run in AzureML
    :param compute_cluster_name: The name of the AzureML cluster that should run the job. This can be a cluster with
        CPU or GPU machines.
    :param conda_environment_file: The conda configuration file that describes which packages are necessary for your
        script to run.
    :param aml_workspace: There are two optional parameters used to glean an existing AzureML Workspace. The simplest is
        to pass it in as a parameter.
    :param workspace_config_file: The 2nd option is to specify the path to the config.json file downloaded from the
        Azure portal from which we can retrieve the existing Workspace.
    :param ml_client: An Azure MLClient object for interacting with Azure resources.
    :param snapshot_root_directory: The directory that contains all code that should be packaged and sent to AzureML.
        All Python code that the script uses must be copied over.
    :param ignored_folders: A list of folders to exclude from the snapshot when copying it to AzureML.
    :param script_params: A list of parameter to pass on to the script as it runs in AzureML. If empty (or None, the
        default) these will be copied over from sys.argv, omitting the --azureml flag.
    :param environment_variables: The environment variables that should be set when running in AzureML.
    :param docker_base_image: The Docker base image that should be used when creating a new Docker image.
    :param docker_shm_size: The Docker shared memory size that should be used when creating a new Docker image.
    :param pip_extra_index_url: If provided, use this PIP package index to find additional packages when building
        the Docker image.
    :param private_pip_wheel_path: If provided, add this wheel as a private package to the AzureML workspace.
    :param default_datastore: The data store in your AzureML workspace, that points to your training data in blob
        storage. This is described in more detail in the README.
    :param input_datasets: The script will consume all data in folder in blob storage as the input. The folder must
        exist in blob storage, in the location that you gave when creating the datastore. Once the script has run, it
        will also register the data in this folder as an AzureML dataset.
    :param output_datasets: The script will create a temporary folder when running in AzureML, and while the job writes
        data to that folder, upload it to blob storage, in the data store.
    :param num_nodes: The number of nodes to use in distributed training on AzureML.
    :param wait_for_completion: If False (the default) return after the run is submitted to AzureML, otherwise wait for
        the completion of this run (if True).
    :param wait_for_completion_show_output: If wait_for_completion is True this parameter indicates whether to show the
        run output on sys.stdout.
    :param submit_to_azureml: If True, the codepath to create an AzureML run will be executed. If False, the codepath
        for local execution (i.e., return immediately) will be executed. If not provided (None), submission to AzureML
        will be triggered if the commandline flag '--azureml' is present in sys.argv
    :param hyperdrive_config: A configuration object for Hyperdrive (hyperparameter search).
    :param create_output_folders: If True (default), create folders "outputs" and "logs" in the current working folder.
    :param strictly_aml_v1: If True, use Azure ML SDK v1. Otherwise, attempt to use Azure ML SDK v2.
    :param sla_tier: Optional service level acccess tier if submitting to compute that requires this specification.
        Should be one of 'Premium', 'Standard', 'Basic' or None.
    :param instance_type: If more than one instance type is available in the virtual cluster, specify which type to use.
    :param instance_count: The number of Azure ML nodes to request for the job.
    :return: If the script is submitted to AzureML then we terminate python as the script should be executed in AzureML,
        otherwise we return a AzureRunInfo object.
    """
    _package_setup()
    workspace_config_path = _str_to_path(workspace_config_file)
    snapshot_root_directory = _str_to_path(snapshot_root_directory)
    cleaned_input_datasets = _replace_string_datasets(input_datasets or [],
                                                      default_datastore_name=default_datastore)
    cleaned_output_datasets = _replace_string_datasets(output_datasets or [],
                                                       default_datastore_name=default_datastore)

    # The present function will most likely be called from the script once it is running in AzureML.
    # The '--azureml' flag will not be present anymore, but we don't want to rely on that. From Run.get_context we
    # can infer if the present code is running in AzureML.
    in_azure = is_running_in_azure_ml(RUN_CONTEXT)
    if in_azure:
        if strictly_aml_v1:
            return _generate_azure_datasets(cleaned_input_datasets, cleaned_output_datasets)
        else:
            return _generate_v2_azure_datasets(cleaned_input_datasets, cleaned_output_datasets)
    # This codepath is reached when executing outside AzureML. Here we first check if a script submission to AzureML
    # is necessary. If not, return to the caller for local execution.
    if not submit_to_azureml:
        # Set the environment variables for local execution.
        environment_variables = {
            **DEFAULT_ENVIRONMENT_VARIABLES,
            **(environment_variables or {})
        }

        for k, v in environment_variables.items():
            os.environ[k] = v

        output_folder = Path.cwd() / OUTPUT_FOLDER
        output_folder.mkdir(exist_ok=True)

        logs_folder = Path.cwd() / LOGS_FOLDER
        logs_folder.mkdir(exist_ok=True)

        mounted_input_datasets, mount_contexts = setup_local_datasets(cleaned_input_datasets,
                                                                      strictly_aml_v1,
                                                                      aml_workspace=aml_workspace,
                                                                      ml_client=ml_client,
                                                                      workspace_config_path=workspace_config_path)

        return AzureRunInfo(
            input_datasets=mounted_input_datasets,
            output_datasets=[d.local_folder for d in cleaned_output_datasets],
            mount_contexts=mount_contexts,
            run=None,
            is_running_in_azure_ml=False,
            output_folder=output_folder,
            logs_folder=logs_folder
        )

    if snapshot_root_directory is None:
        print(f"No snapshot root directory given. Uploading all files in the current directory {Path.cwd()}")
        snapshot_root_directory = Path.cwd()

    workspace = get_workspace(aml_workspace, workspace_config_path)
    ml_client = get_ml_client(ml_client=ml_client, aml_workspace=workspace)
    print(f"Loaded AzureML workspace {workspace.name}")

    if conda_environment_file is None:
        conda_environment_file = find_file_in_parent_to_pythonpath(CONDA_ENVIRONMENT_FILE)
        print(f"Using the Conda environment from this file: {conda_environment_file}")
    conda_environment_file = _str_to_path(conda_environment_file)

    amlignore_path = snapshot_root_directory / AML_IGNORE_FILE
    lines_to_append = [str(path) for path in (ignored_folders or [])]
    with append_to_amlignore(amlignore=amlignore_path, lines_to_append=lines_to_append):
        if strictly_aml_v1:
            run_config = create_run_configuration(
                workspace=workspace,
                compute_cluster_name=compute_cluster_name,
                aml_environment_name=aml_environment_name,
                conda_environment_file=conda_environment_file,
                environment_variables=environment_variables,
                pip_extra_index_url=pip_extra_index_url,
                private_pip_wheel_path=_str_to_path(private_pip_wheel_path),
                docker_base_image=docker_base_image,
                docker_shm_size=docker_shm_size,
                num_nodes=num_nodes,
                max_run_duration=max_run_duration,
                input_datasets=cleaned_input_datasets,
                output_datasets=cleaned_output_datasets,
            )
            script_run_config = create_script_run(snapshot_root_directory=snapshot_root_directory,
                                                  entry_script=entry_script,
                                                  script_params=script_params)
            script_run_config.run_config = run_config

            if hyperdrive_config:
                config_to_submit: Union[ScriptRunConfig, HyperDriveConfig] = hyperdrive_config
                config_to_submit._run_config = script_run_config
            else:
                config_to_submit = script_run_config

            effective_experiment_name = experiment_name or Path(script_run_config.script).stem

            run = submit_run(workspace=workspace,
                             experiment_name=effective_experiment_name,
                             script_run_config=config_to_submit,
                             tags=tags,
                             wait_for_completion=wait_for_completion,
                             wait_for_completion_show_output=wait_for_completion_show_output)
        else:

            assert conda_environment_file is not None
            environment = create_python_environment_v2(
                conda_environment_file=conda_environment_file,
                docker_base_image=docker_base_image
            )
            if entry_script is None:
                entry_script = Path(sys.argv[0])
            script_params = script_params or sys.argv[1:]
            effective_experiment_name = experiment_name or Path(entry_script).stem

            registered_env = register_environment_v2(environment, ml_client)
            input_datasets_v2 = create_v2_inputs(ml_client, cleaned_input_datasets)
            output_datasets_v2 = create_v2_outputs(cleaned_output_datasets)

            run = submit_run_v2(workspace=workspace,
                                input_datasets_v2=input_datasets_v2,
                                output_datasets_v2=output_datasets_v2,
                                experiment_name=effective_experiment_name,
                                environment=registered_env,
                                snapshot_root_directory=snapshot_root_directory,
                                entry_script=entry_script,
                                script_params=script_params,
                                compute_target=compute_cluster_name,
                                tags=tags,
                                wait_for_completion=wait_for_completion,
                                wait_for_completion_show_output=wait_for_completion_show_output,
<<<<<<< HEAD
                                docker_base_image=docker_base_image,
                                docker_shm_size=docker_shm_size,
                                sla_tier=sla_tier,
                                instance_type=instance_type,
                                instance_count=instance_count,
=======
                                hyperparam_args=hyperparam_args
>>>>>>> 89bb3d4a
                                )

    if after_submission is not None and strictly_aml_v1:
        after_submission(run)
    exit(0)


def _write_run_recovery_file(run: Run) -> None:
    """
    Write the run recovery file

    :param run: The AzureML run to save as a recovery checkpoint.
    """
    recovery_id = create_run_recovery_id(run)
    recovery_file = Path(RUN_RECOVERY_FILE)
    if recovery_file.exists():
        recovery_file.unlink()
    recovery_file.write_text(recovery_id)


def convert_himl_to_azureml_datasets(
    cleaned_input_datasets: List[DatasetConfig],
    cleaned_output_datasets: List[DatasetConfig],
    workspace: Workspace,
    strictly_aml_v1: bool
) -> Tuple[Dict[str, DatasetConsumptionConfig], Dict[str, OutputFileDatasetConfig]]:
    """
    Convert the cleaned input and output datasets into dictionaries of DatasetConsumptionConfigs for use in AzureML.

    :param cleaned_input_datasets: The list of input DatasetConfigs
    :param cleaned_output_datasets: The list of output DatasetConfigs
    :param workspace: The AzureML workspace
    :param strictly_aml_v1: If True, use Azure ML SDK v1 to attempt to find or create and reigster the dataset.
        Otherwise, attempt to use Azure ML SDK v2.
    :return: The input and output dictionaries of DatasetConsumptionConfigs.
    """
    inputs = {}
    for index, input_dataset in enumerate(cleaned_input_datasets):
        consumption = input_dataset.to_input_dataset(index, workspace, strictly_aml_v1=strictly_aml_v1)
        if isinstance(consumption, DatasetConsumptionConfig):
            data_name = consumption.name  # type: ignore
            if data_name in inputs:
                raise ValueError(f"There is already an input dataset with name '{data_name}' set up?")
            inputs[data_name] = consumption
        elif isinstance(consumption, Input):
            inputs[input_dataset.name] = consumption
        else:
            raise ValueError(f"Unrecognised input data type: {type(consumption)}")
    outputs = {}
    for index, output_dataset in enumerate(cleaned_output_datasets):
        out = output_dataset.to_output_dataset(workspace=workspace, dataset_index=index)
        if out.name in outputs:
            raise ValueError(f"There is already an output dataset with name '{out.name}' set up?")
        outputs[out.name] = out
    return inputs, outputs


def _get_script_params(script_params: Optional[List[str]] = None) -> List[str]:
    """
    If script parameters are given then return them, otherwise derive them from sys.argv

    :param script_params: The optional script parameters
    :return: The given script parameters or ones derived from sys.argv
    """
    if script_params:
        return script_params
    return [p for p in sys.argv[1:] if p != AZUREML_COMMANDLINE_FLAG]


def _generate_azure_datasets(
        cleaned_input_datasets: List[DatasetConfig],
        cleaned_output_datasets: List[DatasetConfig]) -> AzureRunInfo:
    """
    Generate returned datasets when running in AzureML.

    :param cleaned_input_datasets: The list of input dataset configs
    :param cleaned_output_datasets: The list of output dataset configs
    :return: The AzureRunInfo containing the AzureML input and output dataset lists etc.
    """
    if is_amulet_job():
        input_data_mount_folder = Path(os.environ[ENV_AMLT_DATAREFERENCE_DATA])
        logging.info(f"Path to mounted data: {ENV_AMLT_DATAREFERENCE_DATA}: {str(input_data_mount_folder)}")
        returned_input_datasets = [input_data_mount_folder / input_dataset.name for input_dataset in
                                   cleaned_input_datasets]

        output_data_mount_folder = Path(os.environ[ENV_AMLT_DATAREFERENCE_OUTPUT])
        logging.info(f"Path to output datasets: {output_data_mount_folder}")
        returned_output_datasets = [output_data_mount_folder / output_dataset.name for output_dataset in
                                    cleaned_output_datasets]
        logging.info(f"Stitched returned input datasets: {returned_input_datasets}")
        logging.info(f"Stitched returned output datasets: {returned_output_datasets}")
    else:
        returned_input_datasets = [Path(RUN_CONTEXT.input_datasets[_input_dataset_key(index)])
                                   for index in range(len(cleaned_input_datasets))]
        returned_output_datasets = [Path(RUN_CONTEXT.output_datasets[_output_dataset_key(index)])
                                    for index in range(len(cleaned_output_datasets))]
    return AzureRunInfo(
        input_datasets=returned_input_datasets,  # type: ignore
        output_datasets=returned_output_datasets,  # type: ignore
        mount_contexts=[],
        run=RUN_CONTEXT,
        is_running_in_azure_ml=True,
        output_folder=Path.cwd() / OUTPUT_FOLDER,
        logs_folder=Path.cwd() / LOGS_FOLDER)


def _get_dataset_names_from_string(sys_arg: str, pattern: str) -> Path:
    dataset_string = re.split(pattern, sys_arg)[-1]
    dataset_path = Path(dataset_string)
    return dataset_path


def _extract_v2_inputs_outputs_from_args() -> Tuple[List[Path], List[Path]]:
    """
    Extract all command line arguments of the format INPUT_i=path_to_input or OUTPUT_i=path_to_output (where i is any
    integer) and return a list of the Paths for each.

    :return: A list of Input paths and a list of Output paths
    """
    returned_input_datasets: List[Path] = []
    returned_output_datasets: List[Path] = []

    for sys_arg in sys.argv:
        if re.match(V2_INPUT_DATASET_PATTERN, sys_arg):
            returned_input_datasets += [_get_dataset_names_from_string(sys_arg, V2_INPUT_DATASET_PATTERN)]
        if re.match(V2_OUTPUT_DATASET_PATTERN, sys_arg):
            returned_output_datasets += [_get_dataset_names_from_string(sys_arg, V2_OUTPUT_DATASET_PATTERN)]
    return returned_input_datasets, returned_output_datasets


def _generate_v2_azure_datasets(cleaned_input_datasets: List[DatasetConfig],
                                cleaned_output_datasets: List[DatasetConfig]) -> AzureRunInfo:
    """
    Generate returned datasets when running in AzureML. Assumes this is v2 Job, so we need to get
    the input datasets from the command line args

    :param cleaned_input_datasets: The list of input dataset configs
    :param cleaned_output_datasets: The list of output dataset configs
    :return: The AzureRunInfo containing the AzureML input and output dataset lists etc.
    """
    returned_input_datasets, returned_output_datasets = _extract_v2_inputs_outputs_from_args()

    return AzureRunInfo(
        input_datasets=returned_input_datasets,  # type: ignore
        output_datasets=returned_output_datasets,  # type: ignore
        mount_contexts=[],
        run=RUN_CONTEXT,
        is_running_in_azure_ml=True,
        output_folder=Path.cwd() / OUTPUT_FOLDER,
        logs_folder=Path.cwd() / LOGS_FOLDER)


@contextmanager
def append_to_amlignore(lines_to_append: List[str], amlignore: Optional[Path] = None) -> Generator:
    """
    Context manager that appends lines to the .amlignore file, and reverts to the previous contents after leaving
    the context.
    If the file does not exist yet, it will be created, the contents written, and deleted when leaving the context.

    :param lines_to_append: The text lines that should be added at the enund of the .amlignore file
    :param amlignore: The path of the .amlignore file that should be modified. If not given, the function
        looks for a file in the current working directory.
    """
    if amlignore is None:
        amlignore = Path.cwd() / AML_IGNORE_FILE
    amlignore_exists_already = amlignore.exists()
    old_contents = amlignore.read_text() if amlignore_exists_already else ""
    new_lines = old_contents.splitlines() + lines_to_append
    new_text = "\n".join(new_lines)
    if new_text:
        amlignore.write_text(new_text)
    yield
    if amlignore_exists_already:
        amlignore.write_text(old_contents)
    elif new_text:
        amlignore.unlink()


def _package_setup() -> None:
    """
    Set up the Python packages where needed. In particular, reduce the logging level for some of the used
    libraries, which are particularly talkative in DEBUG mode. Usually when running in DEBUG mode, we want
    diagnostics about the model building itself, but not for the underlying libraries.
    It also adds workarounds for known issues in some packages.
    """
    # The adal package creates a logging.info line each time it gets an authentication token, avoid that.
    logging.getLogger('adal-python').setLevel(logging.WARNING)
    # Azure core prints full HTTP requests even in INFO mode
    logging.getLogger('azure').setLevel(logging.WARNING)
    # PyJWT prints out warnings that are beyond our control
    warnings.filterwarnings("ignore", category=DeprecationWarning, module="jwt")
    # Urllib3 prints out connection information for each call to write metrics, etc
    logging.getLogger('urllib3').setLevel(logging.INFO)
    logging.getLogger('msrest').setLevel(logging.INFO)
    # AzureML prints too many details about logging metrics
    logging.getLogger('azureml').setLevel(logging.INFO)


def main() -> None:
    """
    Handle submit_to_azure if called from the command line.
    """
    parser = ArgumentParser()
    parser.add_argument("-p", "--workspace_config_file", type=str, required=False, help="AzureML workspace config file")
    parser.add_argument("-c", "--compute_cluster_name", type=str, required=True, help="AzureML cluster name")
    parser.add_argument("-y", "--snapshot_root_directory", type=str, required=True,
                        help="Root of snapshot to upload to AzureML")
    parser.add_argument("-t", "--entry_script", type=str, required=True,
                        help="The script to run in AzureML")
    parser.add_argument("-d", "--conda_environment_file", type=str, required=True, help="The environment to use")

    args = parser.parse_args()

    submit_to_azure_if_needed(
        workspace_config_file=Path(args.workspace_config_file),
        compute_cluster_name=args.compute_cluster_name,
        snapshot_root_directory=Path(args.snapshot_root_directory),
        entry_script=Path(args.entry_script),
        conda_environment_file=Path(args.conda_environment_file),
    )


if __name__ == "__main__":
    main()  # pragma: no cover<|MERGE_RESOLUTION|>--- conflicted
+++ resolved
@@ -422,16 +422,13 @@
                   wait_for_completion_show_output: bool = False,
                   workspace_config_path: Optional[PathOrString] = None,
                   ml_client: Optional[MLClient] = None,
-<<<<<<< HEAD
                   docker_base_image: str = "",
                   docker_shm_size: str = "",
                   sla_tier: Optional[SLATierType] = None,
                   instance_type: Optional[str] = None,
                   instance_count: int = 1,
+                  hyperparam_args: Optional[Dict[str, Any]] = None,
                   ) -> Job:
-=======
-                  hyperparam_args: Optional[Dict[str, Any]] = None) -> Job:
->>>>>>> 89bb3d4a
     """
     Starts a v2 AML Job on a given workspace by submitting a command
 
@@ -453,9 +450,6 @@
         the completion of this run (if True).
     :param wait_for_completion_show_output: If wait_for_completion is True this parameter indicates whether to show the
         run output on sys.stdout.
-<<<<<<< HEAD
-    :param workspace_config_path:
-    :param ml_client:
     :param docker_base_image: The Docker base image that should be specified when submitting a job to a virtual cluster.
     :param docker_shm_size: The Docker shared memory size that should be used when creating a new Docker image.
     :param pip_extra_index_url: If provided, use this PIP package index to find additional packages when building
@@ -464,12 +458,10 @@
         Should be one of 'Premium', 'Standard', 'Basic' or None.
     :param instance_type: If more than one instance type is available in the virtual cluster, specify which type to use.
     :param instance_count: The number of Azure ML nodes to request for the job.
-=======
     :param workspace_config_path: If not provided with an AzureML Workspace, then load one given the information in this
         config
     :param ml_client: An Azure MLClient object for interacting with Azure resources.
     :param hyperparam_args: A dictionary of hyperparameter search args to pass into a sweep job.
->>>>>>> 89bb3d4a
     :return: An AzureML Run object.
     """
     if ml_client is None:
@@ -505,7 +497,6 @@
     else:
         output_datasets_v2 = {}
 
-<<<<<<< HEAD
     sla_tier = sla_tier.value if sla_tier else ""
 
     # The following parameters are specified for submitting jobs to Singularity. Other compute types will ignore th
@@ -526,26 +517,6 @@
                 "sshPublicKeys": []}}
     }
 
-    command_job = command(
-        code=str(snapshot_root_directory),
-        command=cmd,
-        inputs=input_datasets_v2,
-        outputs=output_datasets_v2,
-        environment=environment.name + "@latest",
-        compute=compute_target,
-        instance_count=instance_count,
-        experiment_name=experiment_name,
-        shm_size=docker_shm_size,
-        resources=job_resources,
-        environment_variables={
-            "JOB_EXECUTION_MODE": "Basic",
-            "AZUREML_COMPUTE_USE_COMMON_RUNTIME": "true"
-        }
-    )
-    returned_job = ml_client.jobs.create_or_update(command_job)
-=======
-    job_to_submit: Union[Command, Sweep]
-
     if hyperparam_args:
         param_sampling = hyperparam_args[PARAM_SAMPLING_ARG]
 
@@ -561,6 +532,8 @@
             environment=environment.name + "@latest",
             compute=compute_target,
             experiment_name=experiment_name,
+            shm_size=docker_shm_size,
+            resources=job_resources,
             environment_variables={
                 "JOB_EXECUTION_MODE": "Basic",
             }
@@ -591,13 +564,14 @@
             environment=environment.name + "@latest",
             compute=compute_target,
             experiment_name=experiment_name,
+            shm_size=docker_shm_size,
+            resources=job_resources,
             environment_variables={
                 "JOB_EXECUTION_MODE": "Basic",
             }
         )
 
     returned_job = ml_client.jobs.create_or_update(job_to_submit)
->>>>>>> 89bb3d4a
     logging.info(f"URL to job: {returned_job.services['Studio'].endpoint}")  # type: ignore
     return returned_job
 
@@ -961,15 +935,12 @@
                                 tags=tags,
                                 wait_for_completion=wait_for_completion,
                                 wait_for_completion_show_output=wait_for_completion_show_output,
-<<<<<<< HEAD
                                 docker_base_image=docker_base_image,
                                 docker_shm_size=docker_shm_size,
                                 sla_tier=sla_tier,
                                 instance_type=instance_type,
                                 instance_count=instance_count,
-=======
                                 hyperparam_args=hyperparam_args
->>>>>>> 89bb3d4a
                                 )
 
     if after_submission is not None and strictly_aml_v1:
