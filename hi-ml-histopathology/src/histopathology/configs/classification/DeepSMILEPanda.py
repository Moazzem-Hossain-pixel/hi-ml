#  ------------------------------------------------------------------------------------------
#  Copyright (c) Microsoft Corporation. All rights reserved.
#  Licensed under the MIT License (MIT). See LICENSE in the repo root for license information.
#  ------------------------------------------------------------------------------------------
from pathlib import Path
from typing import Any, Optional, Set

from health_azure.utils import is_running_in_azure_ml
from health_ml.networks.layers.attention_layers import AttentionLayer
from histopathology.configs.run_ids import innereye_ssl_checkpoint_binary
from histopathology.datamodules.panda_module import (
    PandaSlidesDataModule,
    PandaTilesDataModule)
from histopathology.datasets.panda_tiles_dataset import PandaTilesDataset
from histopathology.models.encoders import (
    HistoSSLEncoder,
    ImageNetEncoder,
    ImageNetSimCLREncoder,
    SSLEncoder)
from histopathology.configs.classification.BaseMIL import BaseMILSlides, BaseMILTiles, BaseMIL
from histopathology.datasets.panda_dataset import PandaDataset
from histopathology.datasets.default_paths import (
    PANDA_DATASET_DIR,
    PANDA_DATASET_ID,
    PANDA_TILES_DATASET_DIR,
    PANDA_TILES_DATASET_ID)
from histopathology.utils.naming import PlotOption


class BaseDeepSMILEPanda(BaseMIL):
    """Base class for DeepSMILEPanda common configs between tiles and slides piplines."""

    def __init__(self, **kwargs: Any) -> None:
        default_kwargs = dict(
            # declared in BaseMIL:
            pool_type=AttentionLayer.__name__,
            num_transformer_pool_layers=4,
            num_transformer_pool_heads=4,
            is_finetune=False,
            # average number of tiles is 56 for PANDA
            encoding_chunk_size=60,
            max_bag_size=56,
            max_bag_size_inf=0,
            # declared in TrainerParams:
            max_epochs=200,
            # use_mixed_precision = True,
            # declared in OptimizerParams:
            l_rate=5e-4,
            weight_decay=1e-4,
            adam_betas=(0.9, 0.99))
        default_kwargs.update(kwargs)
        super().__init__(**default_kwargs)
        self.class_names = ["ISUP 0", "ISUP 1", "ISUP 2", "ISUP 3", "ISUP 4", "ISUP 5"]
        if not is_running_in_azure_ml():
            self.max_epochs = 2


class DeepSMILETilesPanda(BaseMILTiles, BaseDeepSMILEPanda):
    """ DeepSMILETilesPanda is derived from BaseMILTiles and BaseDeepSMILEPanda to inherit common behaviors from both
    tiles basemil and panda specific configuration.

    `is_finetune` sets the fine-tuning mode. `is_finetune` sets the fine-tuning mode. For fine-tuning, batch_size = 2
    runs on multiple GPUs with ~ 6:24 min/epoch (train) and ~ 00:50 min/epoch (validation).
    """

    def __init__(self, **kwargs: Any) -> None:
        default_kwargs = dict(
            # declared in BaseMILTiles:
            is_caching=False,
            batch_size=8,
            # declared in DatasetParams:
            local_datasets=[Path(PANDA_TILES_DATASET_DIR), Path(PANDA_DATASET_DIR)],
            azure_datasets=[PANDA_TILES_DATASET_ID, PANDA_DATASET_ID])
        default_kwargs.update(kwargs)
        super().__init__(**default_kwargs)

    def setup(self) -> None:
        BaseMILTiles.setup(self)
        self.ckpt_run_id = innereye_ssl_checkpoint_binary

    def get_data_module(self) -> PandaTilesDataModule:
        return PandaTilesDataModule(
            root_path=self.local_datasets[0],
            max_bag_size=self.max_bag_size,
            batch_size=self.batch_size,
            max_bag_size_inf=self.max_bag_size_inf,
            transforms_dict=self.get_transforms_dict(PandaTilesDataset.IMAGE_COLUMN),
            cache_mode=self.cache_mode,
            precache_location=self.precache_location,
            cache_dir=self.cache_dir,
            crossval_count=self.crossval_count,
            crossval_index=self.crossval_index,
            dataloader_kwargs=self.get_dataloader_kwargs(),
            seed=self.get_effective_random_seed(),
        )

    def get_slides_dataset(self) -> Optional[PandaDataset]:
        return PandaDataset(root=self.local_datasets[1])                             # type: ignore

    def get_test_plot_options(self) -> Set[PlotOption]:
        plot_options = super().get_test_plot_options()
        plot_options.add(PlotOption.SLIDE_THUMBNAIL_HEATMAP)
        return plot_options


class TilesPandaImageNetMIL(DeepSMILETilesPanda):
    def __init__(self, **kwargs: Any) -> None:
        super().__init__(encoder_type=ImageNetEncoder.__name__, **kwargs)


class TilesPandaImageNetSimCLRMIL(DeepSMILETilesPanda):
    def __init__(self, **kwargs: Any) -> None:
        super().__init__(encoder_type=ImageNetSimCLREncoder.__name__, **kwargs)


class TilesPandaSSLMIL(DeepSMILETilesPanda):
    def __init__(self, **kwargs: Any) -> None:
        super().__init__(encoder_type=SSLEncoder.__name__, **kwargs)


class TilesPandaHistoSSLMIL(DeepSMILETilesPanda):
    def __init__(self, **kwargs: Any) -> None:
        super().__init__(encoder_type=HistoSSLEncoder.__name__, **kwargs)


class DeepSMILESlidesPanda(BaseMILSlides, BaseDeepSMILEPanda):
    """DeepSMILESlidesPanda is derived from BaseMILSlides and BaseDeeppSMILEPanda to inherits common behaviors from both
    slides basemil and panda specific configuration.
    """

    def __init__(self, **kwargs: Any) -> None:
        default_kwargs = dict(
            # declared in BaseMILSlides:
            level=1,
            tile_size=224,
            random_offset=True,
            background_val=255,
            # declared in DatasetParams:
            local_datasets=[Path("/tmp/datasets/PANDA")],
<<<<<<< HEAD
            azure_datasets=["PANDA"],
            save_output_slides=True,)
=======
            azure_datasets=["PANDA"],)
>>>>>>> 05e6337d
        default_kwargs.update(kwargs)
        super().__init__(**default_kwargs)

    def setup(self) -> None:
        BaseMILSlides.setup(self)
        self.ckpt_run_id = innereye_ssl_checkpoint_binary

    def get_dataloader_kwargs(self) -> dict:
        return dict(
            multiprocessing_context="spawn",
            **super().get_dataloader_kwargs()
        )

    def get_data_module(self) -> PandaSlidesDataModule:
        return PandaSlidesDataModule(
            root_path=self.local_datasets[0],
            batch_size=self.batch_size,
            level=self.level,
            max_bag_size=self.max_bag_size,
            max_bag_size_inf=self.max_bag_size_inf,
            tile_size=self.tile_size,
            random_offset=self.random_offset,
            seed=self.get_effective_random_seed(),
            background_val=self.background_val,
            filter_mode=self.filter_mode,
            transforms_dict=self.get_transforms_dict(PandaDataset.IMAGE_COLUMN),
            crossval_count=self.crossval_count,
            crossval_index=self.crossval_index,
            dataloader_kwargs=self.get_dataloader_kwargs(),
        )

    def get_slides_dataset(self) -> PandaDataset:
        return PandaDataset(root=self.local_datasets[0])                             # type: ignore


class SlidesPandaImageNetMIL(DeepSMILESlidesPanda):
    def __init__(self, **kwargs: Any) -> None:
        super().__init__(encoder_type=ImageNetEncoder.__name__, **kwargs)


class SlidesPandaImageNetSimCLRMIL(DeepSMILESlidesPanda):
    def __init__(self, **kwargs: Any) -> None:
        super().__init__(encoder_type=ImageNetSimCLREncoder.__name__, **kwargs)


class SlidesPandaSSLMIL(DeepSMILESlidesPanda):
    def __init__(self, **kwargs: Any) -> None:
        super().__init__(encoder_type=SSLEncoder.__name__, **kwargs)


class SlidesPandaHistoSSLMIL(DeepSMILESlidesPanda):
    def __init__(self, **kwargs: Any) -> None:
        super().__init__(encoder_type=HistoSSLEncoder.__name__, **kwargs)<|MERGE_RESOLUTION|>--- conflicted
+++ resolved
@@ -137,12 +137,7 @@
             background_val=255,
             # declared in DatasetParams:
             local_datasets=[Path("/tmp/datasets/PANDA")],
-<<<<<<< HEAD
-            azure_datasets=["PANDA"],
-            save_output_slides=True,)
-=======
             azure_datasets=["PANDA"],)
->>>>>>> 05e6337d
         default_kwargs.update(kwargs)
         super().__init__(**default_kwargs)
 
