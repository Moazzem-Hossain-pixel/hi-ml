--- conflicted
+++ resolved
@@ -11,11 +11,7 @@
 This can be used by invoking the hi-ml runner and providing the name of the container class, like this:
 `himl-runner --model=MyContainer`.
 
-<<<<<<< HEAD
 There is a fully working example [HelloContainer](https://github.com/microsoft/hi-ml/blob/main/hi-ml/src/health_ml/configs/hello_world.py), that
-=======
-There is a fully working example [HelloWorld](../../hi-ml/src/health-ml/configs/hello_world.py), that
->>>>>>> 0793cbd1
 implements a simple 1-dimensional regression model from data stored in a CSV file. You can run that
 from the command line by `himl-runner --model=HelloWorld`.
 
@@ -37,6 +33,7 @@
 
 To train in AzureML, use the flag `--cluster` to specify the name of the cluster
 in your Workspace that you want to submit the job to. So the whole command would look like:
+
 ```
 himl-runner --model=HelloWorld --cluster=my_cluster_name
 ```
